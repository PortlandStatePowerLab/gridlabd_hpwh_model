--- conflicted
+++ resolved
@@ -464,15 +464,12 @@
 	double value_Rhout;			//< Value holder for relative humidity
 	double value_Solar[9];		//< Value holder for solar irradiance
 
-<<<<<<< HEAD
 	bool external_motor_attached;	//< Flag for external powerflow motor being used - removes that panel contributions
 
 	void circuit_voltage_factor_update(void);	///<Functionalized version of the voltage_factor update, so can be called in deltamode
 	void powerflow_accumulator_remover(void);	///<Functioanlized item that removes current accumulator values from powerflow (mostly for XML stuff)
-=======
 	//Circuit pointer for HVAC - used for breaker checks
 	CIRCUIT *pHVAC_EnduseLoad;
->>>>>>> 51804b2a
 
 public:
 	int error_flag;
