--- conflicted
+++ resolved
@@ -3657,16 +3657,6 @@
 		//See if it is tripped - if it is, set voltage factor to zero
 		if (c->status == BRK_CLOSED)	//Closed
 		{
-<<<<<<< HEAD
-			//Pull the factor -- reference from the "local value" (default or pulled by before for)		
-			c->pLoad->voltage_factor = value_Circuit_V[(int)c->type].Mag() / ((c->pLoad->config&EUC_IS220) ? (2.0* default_line_voltage) : default_line_voltage);
-			if ((c->pLoad->voltage_factor > 1.06 || c->pLoad->voltage_factor < 0.88) && (ANSI_voltage_check==true))
-				gl_warning("%s - %s:%d is outside of ANSI standards (voltage = %.0f percent of nominal 120/240)", obj->name, obj->oclass->name,obj->id,c->pLoad->voltage_factor*100);
-		}
-		else	//Must be open or unknown
-		{
-			c->pLoad->voltage_factor = 0.0;
-=======
 			//Put negative values in - postsync negated them to remove them
 			//Update power
 			value_Power[0] = complex(-1.0,0.0) * value_Power[0];
@@ -3686,7 +3676,6 @@
 
 			//Push up the "negative" values now - mostly so XMLs look right
 			push_complex_powerflow_values();
->>>>>>> 7f926aa6
 		}
 	}
 }
