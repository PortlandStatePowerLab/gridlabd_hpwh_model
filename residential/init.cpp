--- conflicted
+++ resolved
@@ -36,38 +36,6 @@
 #include "residential_enduse.h"
 #include "house_e.h"
 
-<<<<<<< HEAD
-#define TSNVRDBL 9223372036854775808.0
-
-complex default_line_voltage[3] = {complex(240,0,A),complex(120,0,A),complex(120,0,A)};
-complex default_line_current[3] = {complex(0,0,J),complex(0,0,J),complex(0,0,J)};
-complex default_line_shunt[3] = {complex(0,0,J),complex(0,0,J),complex(0,0,J)};
-complex default_line_power[3] = {complex(0,0,J),complex(0,0,J),complex(0,0,J)};
-int default_meter_status = 1;	//In service
-bool ANSI_voltage_check = true;	//Flag to enable/disable ANSI voltage violation checks
-double default_outdoor_temperature = 74.0;
-double default_humidity = 75.0;
-double default_solar[9] = {0.0, 0.0, 0.0, 0.0, 0.0, 0.0, 0.0, 0.0, 0.0};
-int64 default_etp_iterations = 100;
-
-//Deltamode inclusion
-bool enable_subsecond_models = false; 				/* normally not operating in delta mode */
-bool all_house_delta = false;					/* Cheater flag -- may not make it into the merge -- basically allows all houses to use deltamode
-unsigned long deltamode_timestep = 10000000; 		/* 10 ms timestep */
-double deltamode_timestep_publish = 10000000.0; 	/* 10 ms timestep */
-unsigned long deltamode_timestep = 10000000; 		/* 10 ms timestep */
-OBJECT **delta_objects = NULL;						/* Array pointer objects that need deltamode interupdate calls */
-FUNCTIONADDR *delta_functions = NULL;				/* Array pointer functions for objects that need deltamode interupdate calls */
-FUNCTIONADDR *post_delta_functions = NULL;			/* Array pointer functions for objects that need deltamode postupdate calls */
-int res_object_count = 0;							/* deltamode object count */
-int res_object_current = -1;						/* Index of current deltamode object */
-TIMESTAMP deltamode_starttime = TS_NEVER;			/* Tracking variable for next desired instance of deltamode */
-
-void schedule_deltamode_start(TIMESTAMP tstart);	/* Anticipated time for a deltamode start, even if it is now */
-void allocate_deltamode_arrays(void);				/* Overall function to allocate deltamode capabilities - rather than having to edit everything */
-
-=======
->>>>>>> b8722c81
 EXPORT CLASS *init(CALLBACKS *fntable, MODULE *module, int argc, char *argv[])
 {
 	if (set_callback(fntable)==NULL)
@@ -81,6 +49,7 @@
 	gl_global_create("residential::default_humidity",PT_double,&default_humidity,PT_UNITS,"%",PT_DESCRIPTION,"humidity when no climate data is found",NULL);
 	gl_global_create("residential::default_horizontal_solar",PT_double,&default_horizontal_solar,PT_UNITS,"Btu/sf",PT_DESCRIPTION,"horizontal solar gains when no climate data is found",NULL);
 	gl_global_create("residential::default_etp_iterations",PT_int64,&default_etp_iterations,PT_DESCRIPTION,"number of iterations ETP solver will run",NULL);
+	gl_global_create("residential::default_grid_frequency",PT_double,&default_grid_frequency,PT_UNITS,"Hz",PT_DESCRIPTION,"grid frequency when no powerflow attachment is found",NULL);
 	gl_global_create("residential::ANSI_voltage_check",PT_bool,&ANSI_voltage_check,PT_DESCRIPTION,"enable or disable messages about ANSI voltage limit violations in the house",NULL);
 	gl_global_create("residential::enable_subsecond_models", PT_bool, &enable_subsecond_models,PT_DESCRIPTION,"Enable deltamode capabilities within the residential module",NULL);
 	gl_global_create("residential::deltamode_timestep", PT_double, &deltamode_timestep_publish,PT_UNITS,"ns",PT_DESCRIPTION,"Desired minimum timestep for deltamode-related simulations",NULL);
