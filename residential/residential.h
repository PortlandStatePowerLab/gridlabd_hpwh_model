/* residential.h
	Copyright (C) 2008 Battelle Memorial Institute
 * contains all utility functions and common definitions for the residential module
 */

#ifndef _RESIDENTIAL_H
#define _RESIDENTIAL_H

#include "gridlabd.h"
#include "module.h"

#ifdef _RESIDENTIAL_CPP
#define GLOBAL
#define INIT(A) = (A)
#else
#define GLOBAL extern
#define INIT(A)
#endif

/* useful constants */
#define RHOWATER	(62.4)			// lb/cf
#define CFPGAL		(0.133681)		// cf/gal
#define GALPCF		(7.4805195)		// gal/cf
#define CWATER		(0.9994)		// BTU/lb/F
#define BTUPHPW		(3.4120)		// BTUPH/W
#define BTUPHPKW	(1e3 * 3.4120)		// BTUPH/kW
#define KWPBTUPH	(1e-3/BTUPHPW)	// kW/BTUPH
#define MWPBTUPH	(1e-6/BTUPHPW)	// MW/BTUPH
#define ROUNDOFF	1e-6			// numerical accuracy for zero in float comparisons

const double pi = 3.1415926535897931;
const double Cp = 1;					// Btu/lbm-F

/* approximate tests */
#define AEQ(A,B,C) (fabs(A-B)<C)
#define ANE(A,B,C) (fabs(A-B)>=C)
#define ALT(A,B,C) (A<=B+C)
#define AGT(Ak,B,C) (A>=B-C)

#define MAX(A,B) ((A)>(B)?(A):(B))
#define MIN(A,B) ((A)<(B)?(A):(B))

typedef enum {	BRK_OPEN=0,		///< breaker open
				BRK_CLOSED=1,	///< breaker closed
				BRK_FAULT=-1,	///< breaker faulted
} BREAKERSTATUS; ///< breaker state
typedef enum {	X12=0,	///< circuit from line 1 to line 2    (240V)
				X23=1,	///< circuit from line 2 to line 3(N) (120V)
				X13=2,	///< circuit from line 1 to line 3(N) (120V)
} CIRCUITTYPE; ///< circuit type

typedef struct s_circuit {
	CIRCUITTYPE type;	///< circuit type
	enduse *pLoad;	///< pointer to the load struct (ENDUSELOAD* in house_a, enduse* in house_e)
<<<<<<< HEAD
	complex *pV; ///< pointer to circuit voltage
	gld_property *pfrequency; ///< pointer to circuit frequency
=======
	gld_property *pV; ///< pointer to appropriate circuit voltage property
>>>>>>> b8722c81
	double max_amps; ///< maximum breaker amps
	int id; ///< circuit id
	BREAKERSTATUS status; ///< breaker status
	TIMESTAMP reclose; ///< time at which breaker is reclosed
	unsigned short tripsleft; ///< the number of trips left before breaker faults
	struct s_circuit *next; ///< next circuit in list
	// DPC: commented this out until the rest of house_e is updated
} CIRCUIT; ///< circuit definition

typedef struct s_panel {
	double max_amps; ///< maximum panel amps
	BREAKERSTATUS status; ///< panel breaker status
	TIMESTAMP reclose; ///< time at which breaker is reclosed
	CIRCUIT *circuits; ///< pointer to first circuit in circuit list
} PANEL; ///< panel definition

typedef	CIRCUIT *(*ATTACHFUNCTION)(OBJECT *, enduse *, double , int is220); ///< type definition for attach function

typedef enum {HORIZONTAL, NORTH, NORTH_EAST, EAST, SOUTH_EAST, SOUTH, SOUTH_WEST, WEST, NORTH_WEST,N_SOLAR_SURFACES} ORIENTATION;

//Globals
GLOBAL double default_line_voltage INIT(120.0);			//Value for the default nominal_voltage
GLOBAL bool ANSI_voltage_check INIT(true);				//Flag to enable/disable ANSI voltage violation checks
GLOBAL double default_outdoor_temperature INIT(74.0);	//Value for default outdoor air temperature
GLOBAL double default_humidity INIT(75.0);				//Value for default humidity
GLOBAL int64 default_etp_iterations INIT(100);			//Value for etp solution iterations
GLOBAL double default_horizontal_solar INIT(0.0);		//Value for horizontal solar gains

#endif  /* _RESIDENTIAL_H */
<|MERGE_RESOLUTION|>--- conflicted
+++ resolved
@@ -30,6 +30,7 @@
 
 const double pi = 3.1415926535897931;
 const double Cp = 1;					// Btu/lbm-F
+#define TSNVRDBL 9223372036854775808.0	//TS_NEVER in double form - for deltamode
 
 /* approximate tests */
 #define AEQ(A,B,C) (fabs(A-B)<C)
@@ -52,12 +53,8 @@
 typedef struct s_circuit {
 	CIRCUITTYPE type;	///< circuit type
 	enduse *pLoad;	///< pointer to the load struct (ENDUSELOAD* in house_a, enduse* in house_e)
-<<<<<<< HEAD
-	complex *pV; ///< pointer to circuit voltage
 	gld_property *pfrequency; ///< pointer to circuit frequency
-=======
 	gld_property *pV; ///< pointer to appropriate circuit voltage property
->>>>>>> b8722c81
 	double max_amps; ///< maximum breaker amps
 	int id; ///< circuit id
 	BREAKERSTATUS status; ///< breaker status
@@ -85,5 +82,23 @@
 GLOBAL double default_humidity INIT(75.0);				//Value for default humidity
 GLOBAL int64 default_etp_iterations INIT(100);			//Value for etp solution iterations
 GLOBAL double default_horizontal_solar INIT(0.0);		//Value for horizontal solar gains
+GLOBAL double default_grid_frequency INIT(60.0);		//Value for frequency
+
+//Deltamode inclusion
+GLOBAL bool enable_subsecond_models INIT(false); 			/* normally not operating in delta mode */
+GLOBAL bool all_house_delta INIT(false);					/* Cheater flag -- may not make it into the merge -- basically allows all houses to use deltamode */
+GLOBAL double deltamode_timestep_publish INIT(10000000.0); 	/* 10 ms timestep */
+GLOBAL unsigned long deltamode_timestep INIT(10000000);		/* 10 ms timestep */
+GLOBAL OBJECT **delta_objects INIT(NULL);						/* Array pointer objects that need deltamode interupdate calls */
+GLOBAL FUNCTIONADDR *delta_functions INIT(NULL);				/* Array pointer functions for objects that need deltamode interupdate calls */
+GLOBAL FUNCTIONADDR *post_delta_functions INIT(NULL);			/* Array pointer functions for objects that need deltamode postupdate calls */
+GLOBAL int res_object_count INIT(0);							/* deltamode object count */
+GLOBAL int res_object_current INIT(-1);						/* Index of current deltamode object */
+GLOBAL TIMESTAMP deltamode_starttime INIT(TS_NEVER);			/* Tracking variable for next desired instance of deltamode */
+
+//Function definitions
+void schedule_deltamode_start(TIMESTAMP tstart);	/* Anticipated time for a deltamode start, even if it is now */
+void allocate_deltamode_arrays(void);				/* Overall function to allocate deltamode capabilities - rather than having to edit everything */
+
 
 #endif  /* _RESIDENTIAL_H */
