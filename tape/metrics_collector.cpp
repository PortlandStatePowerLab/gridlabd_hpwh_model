/*
 * metrics_collector.cpp
 *
 *  Created on: Jan 30, 2017
 *      Author: tang526
 */

#include "metrics_collector.h"

#include <iostream>
#include <fstream>
#include <string.h>
#include <algorithm>
#include <cmath>
#include <vector>
#include <assert.h>
using namespace std;

CLASS *metrics_collector::oclass = NULL;
CLASS *metrics_collector::pclass = NULL;
metrics_collector *metrics_collector::defaults = NULL;
PROPERTY *metrics_collector::propTriplexNomV = NULL;
PROPERTY *metrics_collector::propTriplexV1 = NULL;
PROPERTY *metrics_collector::propTriplexV2 = NULL;
PROPERTY *metrics_collector::propTriplexV12 = NULL;
PROPERTY *metrics_collector::propTriplexPrice = NULL;
PROPERTY *metrics_collector::propTriplexBill = NULL;
PROPERTY *metrics_collector::propTriplexP = NULL;
PROPERTY *metrics_collector::propTriplexQ = NULL;
PROPERTY *metrics_collector::propMeterNomV = NULL;
PROPERTY *metrics_collector::propMeterVa = NULL;
PROPERTY *metrics_collector::propMeterVb = NULL;
PROPERTY *metrics_collector::propMeterVc = NULL;
PROPERTY *metrics_collector::propMeterVab = NULL;
PROPERTY *metrics_collector::propMeterVbc = NULL;
PROPERTY *metrics_collector::propMeterVca = NULL;
PROPERTY *metrics_collector::propMeterPrice = NULL;
PROPERTY *metrics_collector::propMeterBill = NULL;
PROPERTY *metrics_collector::propMeterP = NULL;
PROPERTY *metrics_collector::propMeterQ = NULL;
PROPERTY *metrics_collector::propHouseLoad = NULL;
PROPERTY *metrics_collector::propHouseHVAC = NULL;
PROPERTY *metrics_collector::propHouseAirTemp = NULL;
PROPERTY *metrics_collector::propHouseCoolSet = NULL;
PROPERTY *metrics_collector::propHouseHeatSet = NULL;
PROPERTY *metrics_collector::propHouseSystemMode = NULL;
PROPERTY *metrics_collector::propWaterLoad = NULL;
PROPERTY *metrics_collector::propWaterSetPoint = NULL;
PROPERTY *metrics_collector::propWaterDemand = NULL;
PROPERTY *metrics_collector::propWaterTemp = NULL;
PROPERTY *metrics_collector::propInverterS = NULL;
PROPERTY *metrics_collector::propCapCountA = NULL;
PROPERTY *metrics_collector::propCapCountB = NULL;
PROPERTY *metrics_collector::propCapCountC = NULL;
PROPERTY *metrics_collector::propRegCountA = NULL;
PROPERTY *metrics_collector::propRegCountB = NULL;
PROPERTY *metrics_collector::propRegCountC = NULL;
PROPERTY *metrics_collector::propSwingSubLoad = NULL;
PROPERTY *metrics_collector::propSwingMeterS = NULL;

PROPERTY *metrics_collector::propTransformerOverloaded = NULL;
PROPERTY *metrics_collector::propLineOverloaded = NULL;

bool metrics_collector::log_set = true;  // if false, the first (some class) instance will print messages to console

void new_metrics_collector(MODULE *mod){
	new metrics_collector(mod);
}

metrics_collector::metrics_collector(MODULE *mod){
	if(oclass == NULL)
	{
#ifdef _DEBUG
		gl_debug("construction metrics_collector class");
#endif
		oclass = gl_register_class(mod, const_cast<char *>("metrics_collector"), sizeof(metrics_collector), PC_POSTTOPDOWN);
    if(oclass == NULL)
      GL_THROW(const_cast<char *>("unable to register object class implemented by %s"),__FILE__);

    if(gl_publish_variable(oclass,
			PT_double, "interval[s]", PADDR(interval_length_dbl), PT_DESCRIPTION, "Interval at which the metrics_collector output is stored in JSON format",NULL) < 1) 
			GL_THROW(const_cast<char *>("unable to publish properties in %s"), __FILE__);

		defaults = this;
		memset(this, 0, sizeof(metrics_collector));
  }
}

int metrics_collector::isa(char *classname){
	return (strcmp(classname, oclass->name) == 0);
}

int metrics_collector::create(){

	memcpy(this, defaults, sizeof(metrics_collector));

	time_array = NULL;
	real_power_array = NULL;
	reactive_power_array = NULL;
	voltage_vll_array = NULL;
	voltage_vln_array = NULL;
	voltage_unbalance_array = NULL;
	total_load_array = NULL;
	hvac_load_array = NULL;
	wh_load_array = NULL;
	air_temperature_array = NULL;
	dev_cooling_array = NULL;
	dev_heating_array = NULL;
	count_array = NULL;
	real_power_loss_array = NULL;
	reactive_power_loss_array = NULL;
	wh_setpoint_array = NULL;
	wh_demand_array = NULL;
	wh_temp_array = NULL;

	trans_overload_status_array = NULL;
	line_overload_status_array = NULL;

	metrics = NULL;

	// Interval related
	interval_length = -1;
	curr_index = 0;
	interval_length_dbl=-1.0;

	strcpy (parent_name, "No name given");

	log_me = false;
	first_write = true;
	return 1;
}

int metrics_collector::init(OBJECT *parent){

	OBJECT *obj = OBJECTHDR(this);

//	int temp = strcmp(parent->oclass->name,"triplex_meter") != 0;
	if (parent == NULL)
	{
		gl_error("metrics_collector must have a parent (triplex meter, house, waterheater, inverter, substation, or meter)");
		/*  TROUBLESHOOT
		Check the parent object of the metrics_collector.
		*/
		return 0;
	}
	parent_string = const_cast<char *>("");
	// Find parent, if not defined, or if the parent is not a supported class, throw an exception
	if (gl_object_isa(parent, const_cast<char *>("triplex_meter")))	{
		parent_string = const_cast<char *>("triplex_meter");
		if (propTriplexNomV == NULL) propTriplexNomV = gl_get_property (parent, const_cast<char *>("nominal_voltage"));
		if (propTriplexPrice == NULL) propTriplexPrice = gl_get_property (parent, const_cast<char *>("price"));
		if (propTriplexBill == NULL) propTriplexBill = gl_get_property (parent, const_cast<char *>("monthly_bill"));
		if (propTriplexP == NULL) propTriplexP = gl_get_property (parent, const_cast<char *>("measured_real_power"));
		if (propTriplexQ == NULL) propTriplexQ = gl_get_property (parent, const_cast<char *>("measured_reactive_power"));
		if (propTriplexV1 == NULL) propTriplexV1 = gl_get_property (parent, const_cast<char *>("voltage_1"));
		if (propTriplexV2 == NULL) propTriplexV2 = gl_get_property (parent, const_cast<char *>("voltage_2"));
		if (propTriplexV12 == NULL) propTriplexV12 = gl_get_property (parent, const_cast<char *>("voltage_12"));
		if (!log_set) {
			log_set = log_me = true;
		}
<<<<<<< HEAD
	} else if (gl_object_isa(parent, const_cast<char *>("house"))) {
		parent_string = const_cast<char *>("house");
		if (propHouseLoad == NULL) propHouseLoad = gl_get_property (parent, const_cast<char *>("total_load"));
		if (propHouseHVAC == NULL) propHouseHVAC = gl_get_property (parent, const_cast<char *>("hvac_load"));
		if (propHouseAirTemp == NULL) propHouseAirTemp = gl_get_property (parent, const_cast<char *>("air_temperature"));
		if (propHouseCoolSet == NULL) propHouseCoolSet = gl_get_property (parent,
                                                                          const_cast<char *>("cooling_setpoint"));
		if (propHouseHeatSet == NULL) propHouseHeatSet = gl_get_property (parent,
                                                                          const_cast<char *>("heating_setpoint"));
	} else if (gl_object_isa(parent, const_cast<char *>("waterheater"))) {
		parent_string = const_cast<char *>("waterheater");
		if (propWaterLoad == NULL) propWaterLoad = gl_get_property (parent, const_cast<char *>("actual_load"));
	} else if (gl_object_isa(parent, const_cast<char *>("inverter"))) {
		parent_string = const_cast<char *>("inverter");
		if (propInverterS == NULL) propInverterS = gl_get_property (parent, const_cast<char *>("VA_Out"));
	} else if (gl_object_isa(parent, const_cast<char *>("capacitor"))) {
		parent_string = const_cast<char *>("capacitor");
		if (propCapCountA == NULL) propCapCountA = gl_get_property (parent, const_cast<char *>("cap_A_switch_count"));
		if (propCapCountB == NULL) propCapCountB = gl_get_property (parent, const_cast<char *>("cap_B_switch_count"));
		if (propCapCountC == NULL) propCapCountC = gl_get_property (parent, const_cast<char *>("cap_C_switch_count"));
	} else if (gl_object_isa(parent, const_cast<char *>("regulator"))) {
		parent_string = const_cast<char *>("regulator");
		if (propRegCountA == NULL) propRegCountA = gl_get_property (parent, const_cast<char *>("tap_A_change_count"));
		if (propRegCountB == NULL) propRegCountB = gl_get_property (parent, const_cast<char *>("tap_B_change_count"));
		if (propRegCountC == NULL) propRegCountC = gl_get_property (parent, const_cast<char *>("tap_C_change_count"));
	} else if (gl_object_isa(parent, const_cast<char *>("substation"))) {  // must be a swing bus
		PROPERTY *pval = gl_get_property(parent, const_cast<char *>("bustype"));
=======
	} else if (gl_object_isa(parent, "house")) {
		parent_string = "house";
		if (propHouseLoad == NULL) propHouseLoad = gl_get_property (parent, "total_load");
		if (propHouseHVAC == NULL) propHouseHVAC = gl_get_property (parent, "hvac_load");
		if (propHouseAirTemp == NULL) propHouseAirTemp = gl_get_property (parent, "air_temperature");
		if (propHouseCoolSet == NULL) propHouseCoolSet = gl_get_property (parent, "cooling_setpoint");
		if (propHouseHeatSet == NULL) propHouseHeatSet = gl_get_property (parent, "heating_setpoint");
		if (propHouseSystemMode == NULL) propHouseSystemMode = gl_get_property (parent, "system_mode");
	} else if (gl_object_isa(parent,"waterheater")) {
		parent_string = "waterheater";
		if (propWaterLoad == NULL) propWaterLoad = gl_get_property (parent, "actual_load");
		if (propWaterSetPoint == NULL) propWaterSetPoint = gl_get_property (parent, "tank_setpoint");
		if (propWaterDemand == NULL) propWaterDemand = gl_get_property (parent, "water_demand");
		if (propWaterTemp == NULL) propWaterTemp = gl_get_property (parent, "temperature");
	} else if (gl_object_isa(parent,"inverter")) {
		parent_string = "inverter";
		if (propInverterS == NULL) propInverterS = gl_get_property (parent, "VA_Out");
	} else if (gl_object_isa(parent,"capacitor")) {
		parent_string = "capacitor";
		if (propCapCountA == NULL) propCapCountA = gl_get_property (parent, "cap_A_switch_count");
		if (propCapCountB == NULL) propCapCountB = gl_get_property (parent, "cap_B_switch_count");
		if (propCapCountC == NULL) propCapCountC = gl_get_property (parent, "cap_C_switch_count");
	} else if (gl_object_isa(parent,"regulator")) {
		parent_string = "regulator";
		if (propRegCountA == NULL) propRegCountA = gl_get_property (parent, "tap_A_change_count");
		if (propRegCountB == NULL) propRegCountB = gl_get_property (parent, "tap_B_change_count");
		if (propRegCountC == NULL) propRegCountC = gl_get_property (parent, "tap_C_change_count");
	} else if (gl_object_isa(parent,"substation")) {  // must be a swing bus
		PROPERTY *pval = gl_get_property(parent,"bustype");
>>>>>>> ba9460c8
		if ((pval==NULL) || (pval->ptype!=PT_enumeration))
		{
			GL_THROW(const_cast<char *>("metrics_collector:%s failed to map bustype variable from %s"), obj->name ? obj->name : "unnamed", parent->name ? parent->name : "unnamed");
			/*  TROUBLESHOOT
			While attempting to set up the deltamode interfaces and calculations with powerflow, the required interface could not be mapped.
			Please check your GLM and try again.  If the error persists, please submit a trac ticket with your code.
			*/
		}
		//Map to the intermediate
		auto *meter_bustype = (enumeration*)GETADDR(parent,pval);
		// Check if the parent meter is a swing bus (2) or not
		if (*meter_bustype != 2) {
			gl_error("If a metrics_collector is attached to a substation, it must be a SWING bus");
			return 0;
		}
		parent_string = const_cast<char *>("swingbus");
		if (propSwingSubLoad == NULL) propSwingSubLoad = gl_get_property (parent,
                                                                          const_cast<char *>("distribution_load"));
	} else if (gl_object_isa(parent, const_cast<char *>("meter"))) {
		parent_string = const_cast<char *>("meter"); // unless it's a swing bus
		if (propMeterNomV == NULL) propMeterNomV = gl_get_property (parent, const_cast<char *>("nominal_voltage"));
		if (propMeterPrice == NULL) propMeterPrice = gl_get_property (parent, const_cast<char *>("price"));
		if (propMeterBill == NULL) propMeterBill = gl_get_property (parent, const_cast<char *>("monthly_bill"));
		if (propMeterP == NULL) propMeterP = gl_get_property (parent, const_cast<char *>("measured_real_power"));
		if (propMeterQ == NULL) propMeterQ = gl_get_property (parent, const_cast<char *>("measured_reactive_power"));
		if (propMeterVa == NULL) propMeterVa = gl_get_property (parent, const_cast<char *>("voltage_A"));
		if (propMeterVb == NULL) propMeterVb = gl_get_property (parent, const_cast<char *>("voltage_B"));
		if (propMeterVc == NULL) propMeterVc = gl_get_property (parent, const_cast<char *>("voltage_C"));
		if (propMeterVab == NULL) propMeterVab = gl_get_property (parent, const_cast<char *>("voltage_AB"));
		if (propMeterVbc == NULL) propMeterVbc = gl_get_property (parent, const_cast<char *>("voltage_BC"));
		if (propMeterVca == NULL) propMeterVca = gl_get_property (parent, const_cast<char *>("voltage_CA"));
		PROPERTY *pval = gl_get_property(parent, const_cast<char *>("bustype"));
		if ((pval!=NULL) && (pval->ptype==PT_enumeration))
		{
			auto *meter_bustype = (enumeration*)GETADDR(parent,pval);
			if (*meter_bustype == 2) {
				parent_string = const_cast<char *>("swingbus");
				if (propSwingMeterS == NULL) propSwingMeterS = gl_get_property (parent,
                                                                                const_cast<char *>("measured_power"));
			}
		}
	} else if (gl_object_isa(parent, "transformer")) {
    parent_string = "transformer";
		if (propTransformerOverloaded == NULL) propTransformerOverloaded = gl_get_property (parent, "overloaded_status");
	} else if (gl_object_isa(parent, "line")) {
    parent_string = "line";
		if (propLineOverloaded == NULL) propLineOverloaded = gl_get_property (parent, "overloaded_status");
	}
	else {
		gl_error("metrics_collector allows only these parents: triplex meter, house, waterheater, inverter, substation, meter, capacitor, regulator, transformer, line.");
		/*  TROUBLESHOOT
		Check the parent object of the metrics_collector.
		*/
		return 0;
	}

	// Create the structures for JSON outputs
	if (strcmp(parent_string, "triplex_meter") == 0)
	{
		if (parent->name != NULL) {
			strcpy (parent_name, parent->name);
		}
		metrics = (double *)gl_malloc(MTR_ARRAY_SIZE*sizeof(double));
		if (metrics == NULL)
		{
			GL_THROW(const_cast<char *>("metrics_collector %d::init(): Failed to allocate JSON metrics array"), obj->id);
		}
	}
	else if (strcmp(parent_string, "meter") == 0)
	{
		if (parent->name != NULL) {
			strcpy (parent_name, parent->name);
		}
		metrics = (double *)gl_malloc(MTR_ARRAY_SIZE*sizeof(double));
		if (metrics == NULL)
		{
			GL_THROW(const_cast<char *>("metrics_collector %d::init(): Failed to allocate JSON metrics array"), obj->id);
		}
	} 
	else if (strcmp(parent_string, "house") == 0)
	{
		if (parent->name != NULL) {
			strcpy (parent_name, parent->name);
		}
		metrics = (double *)gl_malloc(HSE_ARRAY_SIZE*sizeof(double));
		if (metrics == NULL)
		{
			GL_THROW(const_cast<char *>("metrics_collector %d::init(): Failed to allocate JSON metrics array"), obj->id);
		}
	}
	else if (strcmp(parent_string, "waterheater") == 0) 
	{
		if (parent->parent->name != NULL) {
			strcpy (parent_name, parent->parent->name);
		}
		metrics = (double *)gl_malloc(WH_ARRAY_SIZE*sizeof(double));
		if (metrics == NULL)
		{
			GL_THROW(const_cast<char *>("metrics_collector %d::init(): Failed to allocate JSON metrics array"), obj->id);
		}
		// Get the name of the waterheater for actual load
		char tname[32];
		sprintf(tname, "%i", parent->id);
		char *namestr = (parent->name ? parent->name : tname);
		sprintf(waterheaterName, "waterheater_%s_actual_load", namestr);
	}
	else if (strcmp(parent_string, "inverter") == 0)
	{
		if (parent->name != NULL) {
			strcpy (parent_name, parent->name);
		}
		metrics = (double *)gl_malloc(INV_ARRAY_SIZE*sizeof(double));
		if (metrics == NULL)
		{
			GL_THROW(const_cast<char *>("metrics_collector %d::init(): Failed to allocate JSON metrics array"), obj->id);
		}
	}
	else if (strcmp(parent_string, "capacitor") == 0)
	{
		if (parent->name != NULL) {
			strcpy (parent_name, parent->name);
		}
		metrics = (double *)gl_malloc(CAP_ARRAY_SIZE*sizeof(double));
		if (metrics == NULL)
		{
			GL_THROW(const_cast<char *>("metrics_collector %d::init(): Failed to allocate JSON metrics array"), obj->id);
		}
	}
	else if (strcmp(parent_string, "regulator") == 0)
	{
		if (parent->name != NULL) {
			strcpy (parent_name, parent->name);
		}
		metrics = (double *)gl_malloc(REG_ARRAY_SIZE*sizeof(double));
		if (metrics == NULL)
		{
			GL_THROW(const_cast<char *>("metrics_collector %d::init(): Failed to allocate JSON metrics array"), obj->id);
		}
	}
	else if (strcmp(parent_string, "swingbus") == 0)
	{
		// In this work, only when a metrics_collector is attached to a swing-bus, the feeder losses are recorded
		// Find all the link objects for collecting loss values
		link_objects = gl_find_objects(FL_NEW,FT_MODULE,SAME,"powerflow",FT_END); //find all link objects
		if(link_objects == NULL){
			gl_warning("No link objects were found.");
			/* TROUBLESHOOT
			No link objects were found in your .glm file. In this way, there is no losses calculated.
			*/
		}
		if (parent->name != NULL) {
			strcpy (parent_name, parent->name);
		}
		else {
			strcpy (parent_name, "Swing Bus Metrics");
		}
		metrics = (double *)gl_malloc(FDR_ARRAY_SIZE*sizeof(double));
		if (metrics == NULL)
		{
			GL_THROW(const_cast<char *>("metrics_collector %d::init(): Failed to allocate JSON metrics array"), obj->id);
		}
	}
	else if (strcmp(parent_string, "transformer") == 0)
	{
		if (parent->name != NULL) {
			strcpy (parent_name, parent->name);
		}
		metrics = (double *)gl_malloc(TRANS_OVERLOAD_ARRAY_SIZE*sizeof(double));
		if (metrics == NULL)
		{
			GL_THROW("metrics_collector %d::init(): Failed to allocate JSON metrics array",obj->id);
		}
	}
	else if (strcmp(parent_string, "line") == 0)
	{
		if (parent->name != NULL) {
			strcpy (parent_name, parent->name);
		}
		metrics = (double *)gl_malloc(LINE_OVERLOAD_ARRAY_SIZE*sizeof(double));
		if (metrics == NULL)
		{
			GL_THROW("metrics_collector %d::init(): Failed to allocate JSON metrics array",obj->id);
		}
	}

	// Check valid metrics_collector output interval
	interval_length = (TIMESTAMP)(interval_length_dbl);
	vector_length = interval_length + 1;
	if(interval_length <= 0){
		gl_error("metrics_collector::init(): invalid interval of %i, must be greater than 0", interval_length);
		/* TROUBLESHOOT
			The metrics_collector interval must be a positive number of seconds.
		*/
		return 0;
	}

	// need the time sample points for every parent type
	time_array = (TIMESTAMP *)gl_malloc(vector_length*sizeof(TIMESTAMP));
	if (time_array == NULL)
	{
		GL_THROW(const_cast<char *>("metrics_collector %d::init(): Failed to allocate time array"), obj->id);
		/*  TROUBLESHOOT
		While attempting to allocate the array, an error was encountered.
		Please try again.  If the error persists, please submit a bug report via the Trac system.
		*/
	}

	// Allocate the arrays based on the parent type
	if ((strcmp(parent_string, "triplex_meter") == 0) || (strcmp(parent_string, "meter") == 0)) {
		// Allocate real power array
		real_power_array = (double *)gl_malloc(vector_length*sizeof(double));
		// Check
		if (real_power_array == NULL)
		{
			GL_THROW(const_cast<char *>("metrics_collector %d::init(): Failed to allocate real power array"), obj->id);
			/*  TROUBLESHOOT
			While attempting to allocate the array, an error was encountered.
			Please try again.  If the error persists, please submit a bug report via the Trac system.
			*/
		}

		// Allocate reactive power array
		reactive_power_array = (double *)gl_malloc(vector_length*sizeof(double));
		// Check
		if (reactive_power_array == NULL)
		{
			GL_THROW(const_cast<char *>("metrics_collector %d::init(): Failed to allocate reactive power array"), obj->id);
			/*  TROUBLESHOOT
			While attempting to allocate the array, an error was encountered.
			Please try again.  If the error persists, please submit a bug report via the Trac system.
			*/
		}

		// Allocate phase 1-2 voltage array
		voltage_vll_array = (double *)gl_malloc(vector_length*sizeof(double));
		// Check
		if (voltage_vll_array == NULL)
		{
			GL_THROW(const_cast<char *>("metrics_collector %d::init(): Failed to allocate phase 1-2 voltage array"), obj->id);
			/*  TROUBLESHOOT
			While attempting to allocate the array, an error was encountered.
			Please try again.  If the error persists, please submit a bug report via the Trac system.
			*/
		}

		// Allocate average voltage array
		voltage_vln_array = (double *)gl_malloc(vector_length*sizeof(double));
		// Check
		if (voltage_vln_array == NULL)
		{
			GL_THROW(const_cast<char *>("metrics_collector %d::init(): Failed to allocate average vln voltage array"), obj->id);
			/*  TROUBLESHOOT
			While attempting to allocate the array, an error was encountered.
			Please try again.  If the error persists, please submit a bug report via the Trac system.
			*/
		}

		// Allocate voltage unbalance array
		voltage_unbalance_array = (double *)gl_malloc(vector_length*sizeof(double));
		// Check
		if (voltage_unbalance_array == NULL)
		{
			GL_THROW(const_cast<char *>("metrics_collector %d::init(): Failed to allocate voltage unbalance array"), obj->id);
			/*  TROUBLESHOOT
			While attempting to allocate the array, an error was encountered.
			Please try again.  If the error persists, please submit a bug report via the Trac system.
			*/
		}

		// Initialize the array
		for (curr_index=0; curr_index<vector_length; curr_index++)
		{
			real_power_array[curr_index] = 0.0;
			reactive_power_array[curr_index] = 0.0;
			voltage_vll_array[curr_index] = 0.0;
			voltage_vln_array[curr_index] = 0.0;
			voltage_unbalance_array[curr_index] = 0.0;
		}

	}
	// If parent is house
	else if (strcmp(parent_string, "house") == 0) {
		// Allocate total_load array
		total_load_array = (double *)gl_malloc(vector_length*sizeof(double));
		// Check
		if (total_load_array == NULL)
		{
			GL_THROW(const_cast<char *>("metrics_collector %d::init(): Failed to allocate total_load array"), obj->id);
			/*  TROUBLESHOOT
			While attempting to allocate the array, an error was encountered.
			Please try again.  If the error persists, please submit a bug report via the Trac system.
			*/
		}

		// Allocate hvac_load array
		hvac_load_array = (double *)gl_malloc(vector_length*sizeof(double));
		// Check
		if (hvac_load_array == NULL)
		{
			GL_THROW(const_cast<char *>("metrics_collector %d::init(): Failed to allocate hvac_load array"), obj->id);
			/*  TROUBLESHOOT
			While attempting to allocate the array, an error was encountered.
			Please try again.  If the error persists, please submit a bug report via the Trac system.
			*/
		}

		// Allocate air temperature array
		air_temperature_array = (double *)gl_malloc(vector_length*sizeof(double));
		// Check
		if (air_temperature_array == NULL)
		{
			GL_THROW(const_cast<char *>("metrics_collector %d::init(): Failed to allocate air_temperature array"), obj->id);
			/*  TROUBLESHOOT
			While attempting to allocate the array, an error was encountered.
			Please try again.  If the error persists, please submit a bug report via the Trac system.
			*/
		}

		// Allocate air temperature deviation from cooling setpointarray
		dev_cooling_array = (double *)gl_malloc(vector_length*sizeof(double));
		// Check
		if (dev_cooling_array == NULL)
		{
			GL_THROW(const_cast<char *>("metrics_collector %d::init(): Failed to allocate dev_cooling_array array"), obj->id);
			/*  TROUBLESHOOT
			While attempting to allocate the array, an error was encountered.
			Please try again.  If the error persists, please submit a bug report via the Trac system.
			*/
		}

		// Allocate air temperature deviation from heating setpointarray
		dev_heating_array = (double *)gl_malloc(vector_length*sizeof(double));
		// Check
		if (dev_heating_array == NULL)
		{
			GL_THROW(const_cast<char *>("metrics_collector %d::init(): Failed to allocate dev_heating_array array"), obj->id);
			/*  TROUBLESHOOT
			While attempting to allocate the array, an error was encountered.
			Please try again.  If the error persists, please submit a bug report via the Trac system.
			*/
		}

		// Initialize the array
		for (curr_index=0; curr_index<vector_length; curr_index++)
		{
			total_load_array[curr_index] = 0.0;
			hvac_load_array[curr_index] = 0.0;
			air_temperature_array[curr_index] = 0.0;
			dev_cooling_array[curr_index] = 0.0;
			dev_heating_array[curr_index] = 0.0;
			system_mode = 0.0;
		}
	}
	// If parent is waterheater
	else if (strcmp(parent_string, "waterheater") == 0) {
		// Allocate hvac_load array
		wh_load_array = (double *)gl_malloc(vector_length*sizeof(double));
		// Check
		if (wh_load_array == NULL)
		{
			GL_THROW(const_cast<char *>("metrics_collector %d::init(): Failed to allocate wh_load array"), obj->id);
			/*  TROUBLESHOOT
			While attempting to allocate the array, an error was encountered.
			Please try again.  If the error persists, please submit a bug report via the Trac system.
			*/
		}

		// Allocate wh_setpoint array
		wh_setpoint_array = (double *)gl_malloc(vector_length*sizeof(double));
		// Check
		if (wh_setpoint_array == NULL)
		{
			GL_THROW("metrics_collector %d::init(): Failed to allocate wh_setpoint array",obj->id);
			/*  TROUBLESHOOT
			While attempting to allocate the array, an error was encountered.
			Please try again.  If the error persists, please submit a bug report via the Trac system.
			*/
		}

		// Allocate wh_demand array
		wh_demand_array = (double *)gl_malloc(vector_length*sizeof(double));
		// Check
		if (wh_demand_array == NULL)
		{
			GL_THROW("metrics_collector %d::init(): Failed to allocate wh_demand array",obj->id);
			/*  TROUBLESHOOT
			While attempting to allocate the array, an error was encountered.
			Please try again.  If the error persists, please submit a bug report via the Trac system.
			*/
		}

		// Allocate wh_temp array
		wh_temp_array = (double *)gl_malloc(vector_length*sizeof(double));
		// Check
		if (wh_temp_array == NULL)
		{
			GL_THROW("metrics_collector %d::init(): Failed to allocate wh_temp array",obj->id);
			/*  TROUBLESHOOT
			While attempting to allocate the array, an error was encountered.
			Please try again.  If the error persists, please submit a bug report via the Trac system.
			*/
		}

		for (curr_index=0; curr_index<vector_length; curr_index++)
		{
			wh_load_array[curr_index] = 0.0;
			wh_setpoint_array[curr_index] = 0.0;
			wh_demand_array[curr_index] = 0.0;
			wh_temp_array[curr_index] = 0.0;
		}
	}
	// If parent is inverter
	else if (strcmp(parent_string, "inverter") == 0) {
		// Allocate real power array
		real_power_array = (double *)gl_malloc(vector_length*sizeof(double));
		// Check
		if (real_power_array == NULL)
		{
			GL_THROW(const_cast<char *>("metrics_collector %d::init(): Failed to allocate real power array"), obj->id);
			/*  TROUBLESHOOT
			While attempting to allocate the array, an error was encountered.
			Please try again.  If the error persists, please submit a bug report via the Trac system.
			*/
		}

		// Allocate reactive power array
		reactive_power_array = (double *)gl_malloc(vector_length*sizeof(double));
		// Check
		if (reactive_power_array == NULL)
		{
			GL_THROW(const_cast<char *>("metrics_collector %d::init(): Failed to allocate reactive power array"), obj->id);
			/*  TROUBLESHOOT
			While attempting to allocate the array, an error was encountered.
			Please try again.  If the error persists, please submit a bug report via the Trac system.
			*/
		}
	}
	// If parent is meter
	else if (strcmp(parent_string, "swingbus") == 0) {
		// Allocate real power array
		real_power_array = (double *)gl_malloc(vector_length*sizeof(double));
		// Check
		if (real_power_array == NULL)
		{
			GL_THROW(const_cast<char *>("metrics_collector %d::init(): Failed to allocate real power array"), obj->id);
			/*  TROUBLESHOOT
			While attempting to allocate the array, an error was encountered.
			Please try again.  If the error persists, please submit a bug report via the Trac system.
			*/
		}

		// Allocate reactive power array
		reactive_power_array = (double *)gl_malloc(vector_length*sizeof(double));
		// Check
		if (reactive_power_array == NULL)
		{
			GL_THROW(const_cast<char *>("metrics_collector %d::init(): Failed to allocate reactive power array"), obj->id);
			/*  TROUBLESHOOT
			While attempting to allocate the array, an error was encountered.
			Please try again.  If the error persists, please submit a bug report via the Trac system.
			*/
		}
		// Allocate real power loss array
		real_power_loss_array = (double *)gl_malloc(vector_length*sizeof(double));
		// Check
		if (real_power_loss_array == NULL)
		{
			GL_THROW(const_cast<char *>("metrics_collector %d::init(): Failed to allocate real power loss array"), obj->id);
			/*  TROUBLESHOOT
			While attempting to allocate the array, an error was encountered.
			Please try again.  If the error persists, please submit a bug report via the Trac system.
			*/
		}

		// Allocate reactive power loss array
		reactive_power_loss_array = (double *)gl_malloc(vector_length*sizeof(double));
		// Check
		if (reactive_power_loss_array == NULL)
		{
			GL_THROW(const_cast<char *>("metrics_collector %d::init(): Failed to allocate reactive power loss array"), obj->id);
			/*  TROUBLESHOOT
			While attempting to allocate the array, an error was encountered.
			Please try again.  If the error persists, please submit a bug report via the Trac system.
			*/
		}
	}
	else if ((strcmp(parent_string, "capacitor") == 0) || (strcmp(parent_string, "regulator") == 0)) {
		count_array = (double *)gl_malloc(vector_length*sizeof(double));
		// Check
		if (count_array == NULL)
		{
			GL_THROW(const_cast<char *>("metrics_collector %d::init(): Failed to allocate operation count array"), obj->id);
			/*  TROUBLESHOOT
			While attempting to allocate the array, an error was encountered.
			Please try again.  If the error persists, please submit a bug report via the Trac system.
			*/
		}
		for (int i = 0; i < vector_length; i++) count_array[i] = 0.0;
	}
	else if (strcmp(parent_string, "transformer") == 0) {
		trans_overload_status_array = (int *)gl_malloc(vector_length*sizeof(int));
		// Check
		if (trans_overload_status_array == NULL)
		{
			GL_THROW("metrics_collector %d::init(): Failed to allocate overload status array",obj->id);
			/*  TROUBLESHOOT
			While attempting to allocate the array, an error was encountered.
			Please try again.  If the error persists, please submit a bug report via the Trac system.
			*/
		}
		for (int i = 0; i < vector_length; i++) trans_overload_status_array[i] = 0;
	}
	else if (strcmp(parent_string, "line") == 0) {
		line_overload_status_array = (int *)gl_malloc(vector_length*sizeof(int));
		// Check
		if (line_overload_status_array == NULL)
		{
			GL_THROW("metrics_collector %d::init(): Failed to allocate overload status array",obj->id);
			/*  TROUBLESHOOT
			While attempting to allocate the array, an error was encountered.
			Please try again.  If the error persists, please submit a bug report via the Trac system.
			*/
		}
		for (int i = 0; i < vector_length; i++) line_overload_status_array[i] = 0;
	}
	// else not possible come to this step
	else {
		gl_error("metrics_collector must have a triplex meter, meter, house, waterheater, inverter, swing-bus, transformer or line as its parent");
		/*  TROUBLESHOOT
		Check the parent object of the metrics_collector. The metrics_collector is only able to be childed via a
		triplex meter or a house or an inverter when connecting into powerflow systems.
		*/
		return 0;
	}


	// Initialize tracking variables
	curr_index = 0;

	// Update time variables
	start_time = gl_globalclock;
	next_write = start_time + interval_length;

	return 1;
}

TIMESTAMP metrics_collector::postsync(TIMESTAMP t0, TIMESTAMP t1) {
	// recalculate next_time, since we know commit() will fire
	if (next_write <= t1) {
		write_now = true;
	}
	if (t1 < next_write) {
		return next_write;
	}
	return t1 + interval_length;
}

int metrics_collector::commit(TIMESTAMP t1){
	OBJECT *obj = OBJECTHDR(this);
	// read the parameters for each time step
	if(0 == read_line(obj)){
		gl_error("metrics_collector::commit(): error when reading the values");
		return 0;
	}

	// check for write
	if (write_now) {
		if (0 == write_line(t1, obj)) {
			gl_error("metrics_collector::commit(): error when aggregating values over the interval");
			return 0;
		}
		write_now = false;
	}
	return 1;
}

/**
	@return 0 on failure, 1 on success
 **/
int metrics_collector::read_line(OBJECT *obj){

	// save the actual simulator time
	time_array[curr_index] = gl_globalclock;

	if (strcmp(parent_string, "triplex_meter") == 0) {
		real_power_array[curr_index]  = *gl_get_double(obj->parent, propTriplexP);
		reactive_power_array[curr_index] = *gl_get_double(obj->parent, propTriplexQ);

		// Get bill value, price unit given in triplex_meter is [$/kWh]
		price_parent = *gl_get_double(obj->parent, propTriplexPrice);
		bill_parent = *gl_get_double(obj->parent, propTriplexBill);

		// Get voltage values, s1 to ground, s2 to ground, s1 to s2
		double v1 = (*gl_get_complex(obj->parent, propTriplexV1)).Mag();  
		double v2 = (*gl_get_complex(obj->parent, propTriplexV2)).Mag();  
		double v12 = (*gl_get_complex(obj->parent, propTriplexV12)).Mag();

		// compliance with C84.1; unbalance defined as max deviation from average / average, here based on 1-N and 2-N
		double vavg = 0.5 * (v1 + v2);

		voltage_vll_array[curr_index] = fabs(v12);
		voltage_vln_array[curr_index] = vavg;
		voltage_unbalance_array[curr_index] =  0.5 * fabs(v1 - v2)/vavg;
	}
	else if (strcmp(parent_string, "meter") == 0)
	{
		real_power_array[curr_index] = *gl_get_double(obj->parent, propMeterP);
		reactive_power_array[curr_index] = *gl_get_double(obj->parent, propMeterQ);

		// Get bill value, price unit given is [$/kWh]
		price_parent = *gl_get_double(obj->parent, propMeterPrice);
		bill_parent = *gl_get_double(obj->parent, propMeterBill);

		// these can have one, two or three phases 
		double va = (*gl_get_complex(obj->parent, propMeterVa)).Mag();   
		double vb = (*gl_get_complex(obj->parent, propMeterVb)).Mag();   
		double vc = (*gl_get_complex(obj->parent, propMeterVc)).Mag();
		double nph = 0.0;
		if (va > 0.0) nph += 1.0;
		if (vb > 0.0) nph += 1.0;
		if (vc > 0.0) nph += 1.0;
		if (nph < 1.0) nph = 1.0;
		double vavg = (va + vb + vc) / nph;
		double vmin = vavg;
		double vmax = vavg;
		if (va > 0.0) {
			if (va < vmin) vmin = va;
			if (va > vmax) vmax = va;
		}
		if (vb > 0.0) {
			if (vb < vmin) vmin = vb;
			if (vb > vmax) vmax = vb;
		}
		if (vc > 0.0) {
			if (vc < vmin) vmin = vc;
			if (vc > vmax) vmax = vc;
		}
		double vab = (*gl_get_complex(obj->parent, propMeterVab)).Mag();   
		double vbc = (*gl_get_complex(obj->parent, propMeterVbc)).Mag();   
		double vca = (*gl_get_complex(obj->parent, propMeterVca)).Mag();
		double vll = (vab + vbc + vca) / nph;
		// determine unbalance per C84.1
		double vdev = 0.0;
		double vdevph;
		if (vab > 0.0) {
			vdevph = fabs(vab - vll);
			if (vdevph > vdev) vdev = vdevph;
		}
		if (vbc > 0.0) {
			vdevph = fabs(vbc - vll);
			if (vdevph > vdev) vdev = vdevph;
		}
		if (vca > 0.0) {
			vdevph = fabs(vca - vll);
			if (vdevph > vdev) vdev = vdevph;
		}

		voltage_vll_array[curr_index] = vll;  // Vll
		voltage_vln_array[curr_index] = vavg;  // Vln
		voltage_unbalance_array[curr_index] = vdev / vll; // max deviation from Vll / average Vll
	} 
	else if (strcmp(parent_string, "house") == 0)
	{
		total_load_array[curr_index] = *gl_get_double(obj->parent, propHouseLoad);
		hvac_load_array[curr_index] = *gl_get_double(obj->parent, propHouseHVAC);
		air_temperature_array[curr_index] = *gl_get_double(obj->parent, propHouseAirTemp);
		dev_cooling_array[curr_index] = *gl_get_double(obj->parent, propHouseCoolSet);
		dev_heating_array[curr_index] = *gl_get_double(obj->parent, propHouseHeatSet);
		system_mode = *gl_get_enum(obj->parent, propHouseSystemMode);
	}
	else if (strcmp(parent_string, "waterheater") == 0) {
		wh_load_array[curr_index] = *gl_get_double(obj->parent, propWaterLoad);
		wh_setpoint_array[curr_index] = *gl_get_double(obj->parent, propWaterSetPoint);
		wh_demand_array[curr_index] = *gl_get_double(obj->parent, propWaterDemand);
		wh_temp_array[curr_index] = *gl_get_double(obj->parent, propWaterTemp);
	}
	else if (strcmp(parent_string, "inverter") == 0) {
		complex VAOut = *gl_get_complex(obj->parent, propInverterS);
		real_power_array[curr_index] = (double)VAOut.Re();
		reactive_power_array[curr_index] = (double)VAOut.Im();
	}
	else if (strcmp(parent_string, "capacitor") == 0) {
		double opcount = *gl_get_double(obj->parent, propCapCountA)
			+ *gl_get_double(obj->parent, propCapCountB) + *gl_get_double(obj->parent, propCapCountC);
		count_array[curr_index] = opcount;
	}
	else if (strcmp(parent_string, "regulator") == 0) {
		double opcount = *gl_get_double(obj->parent, propRegCountA)
			+ *gl_get_double(obj->parent, propRegCountB) + *gl_get_double(obj->parent, propRegCountC);
		count_array[curr_index] = opcount;
	}
	else if (strcmp(parent_string, "swingbus") == 0) {
		// Get VAfeeder values
		complex VAfeeder;
		if (gl_object_isa(obj->parent, const_cast<char *>("substation"))) {
			VAfeeder = *gl_get_complex(obj->parent, propSwingSubLoad);
		} else {
			VAfeeder = *gl_get_complex(obj->parent, propSwingMeterS);
		}
		real_power_array[curr_index] = (double)VAfeeder.Re();
		reactive_power_array[curr_index] = (double)VAfeeder.Im();
		// Feeder Losses calculation
		int index = 0;
		obj = NULL;
		complex lossesSum = 0.0;
		while(obj = gl_find_next(link_objects,obj)){
			if(index >= link_objects->hit_count){
				break;
			}
			char * oclassName = obj->oclass->name;
			if (strcmp(oclassName, "overhead_line") == 0 || strcmp(oclassName, "underground_line") == 0 || 
					strcmp(oclassName, "triplex_line") == 0 || strcmp(oclassName, "transformer") == 0 || 
					strcmp(oclassName, "regulator") == 0 || strcmp(oclassName, "switch") == 0 || strcmp(oclassName, "fuse") == 0) {
				// Obtain the link data
				link_object *one_link = OBJECTDATA(obj,link_object);
				if(one_link == NULL){
					gl_error("Unable to map the object as link.");
					return 0;
				}
				complex loss = one_link->power_loss;
				// real power losses should be positive
				if (loss.Re() < 0) {
					loss.Re() = -loss.Re();
				}
				lossesSum += loss;
			}
			index++;
		} 
		// Put the loss value into the array
		real_power_loss_array[curr_index] = (double)lossesSum.Re();
		reactive_power_loss_array[curr_index] = (double)lossesSum.Im();
	}
	else if (strcmp(parent_string, "transformer") == 0) {
		if (*gl_get_bool(obj->parent, propTransformerOverloaded)) {
		  trans_overload_status_array[curr_index] = 1;
		} else {
			trans_overload_status_array[curr_index] = 0;
		}
	}
	else if (strcmp(parent_string, "line") == 0) {
		if (*gl_get_bool(obj->parent, propLineOverloaded)) {
		  line_overload_status_array[curr_index] = 1;
		} else {
			line_overload_status_array[curr_index] = 0;
		}
	}
	// else not possible come to this step
	else {
		gl_error("metrics_collector must have a triplex meter, house, waterheater, inverter, swing-bus, capacitor, regulator, transformer or line as its parent");
		/*  TROUBLESHOOT
		Check the parent object of the metrics_collector. The metrics_collector is only able to be childed via a
		triplex meter or a house or a waterheater or an inverter or a swing-bus when connecting into powerflow systems.
		*/
		return 0;
	}


	// Update index value
	++curr_index;
	if (curr_index == vector_length) {
		gl_error ("metrics_collector wrapped its buffer for aggregating data, %d %d %ld\n",
							curr_index, vector_length, gl_globalclock);
		/*  TROUBLESHOOT
		The metrics_collector allocates a buffer large enough to cover its aggregation 
		interval at 1-second time steps. Is the time step smaller than 1s? Program logic error?
		*/
	}
	return 1;
}

void metrics_collector::log_to_console(char *msg, TIMESTAMP t) {
	if (log_me)	{
		printf("** %s: t = %" FMT_INT64 "d, next_write = %" FMT_INT64 "d, curr_index = %i\n",
					 msg, t - start_time, next_write - start_time, curr_index);
		for (int j = 0; j < curr_index; j++) {
			printf("	%" FMT_INT64 "d", time_array[j] - start_time);
		}
		printf("\n");
		for (int j = 0; j < curr_index; j++) {
//			printf("	%g", real_power_array[j]);			
			printf("	%g", voltage_vll_array[j]);			
		}
		printf("\n");
	}
}

/**
	@return 1 on successful write, 0 on unsuccessful write, error, or when not ready
 **/

int metrics_collector::write_line(TIMESTAMP t1, OBJECT *obj){
//	log_to_console ("entering write_line", t1);
	bool bOverran = false;
	if (t1 > next_write) { // interpolate at the aggregation interval's actual end point
		bOverran = true;     
		copyHistories (curr_index - 1, curr_index);
		interpolateHistories (curr_index - 1, next_write);     
//		log_to_console ("adjusted for overrun", t1);
	}		

	if ((strcmp(parent_string, "triplex_meter") == 0) || (strcmp(parent_string, "meter") == 0)) {
		metrics[MTR_MIN_REAL_POWER] = findMin(real_power_array, curr_index);
		metrics[MTR_MAX_REAL_POWER] = findMax(real_power_array, curr_index);
		metrics[MTR_AVG_REAL_POWER] = findAverage(real_power_array, curr_index);

		metrics[MTR_MIN_REAC_POWER] = findMin(reactive_power_array, curr_index);
		metrics[MTR_MAX_REAC_POWER] = findMax(reactive_power_array, curr_index);
		metrics[MTR_AVG_REAC_POWER] = findAverage(reactive_power_array, curr_index);

		metrics[MTR_REAL_ENERGY] = findAverage(real_power_array, curr_index) * interval_length / 3600;
		metrics[MTR_REAC_ENERGY] = findAverage(reactive_power_array, curr_index) * interval_length / 3600;

//		metrics[MTR_BILL] = metrics[MTR_REAL_ENERGY] * price_parent / 1000; // price unit given is [$/kWh]
		metrics[MTR_BILL] = bill_parent;

		metrics[MTR_MIN_VLL] = findMin(voltage_vll_array, curr_index);
		metrics[MTR_MAX_VLL] = findMax(voltage_vll_array, curr_index);
		metrics[MTR_AVG_VLL] = findAverage(voltage_vll_array, curr_index);
#ifdef ALL_MTR_METRICS
		metrics[MTR_MIN_VLN] = findMin(voltage_vln_array, curr_index);
		metrics[MTR_MAX_VLN] = findMax(voltage_vln_array, curr_index);
		metrics[MTR_AVG_VLN] = findAverage(voltage_vln_array, curr_index);

		metrics[MTR_MIN_VUNB] = findMin(voltage_unbalance_array, curr_index);
		metrics[MTR_MAX_VUNB] = findMax(voltage_unbalance_array, curr_index);
		metrics[MTR_AVG_VUNB] = findAverage(voltage_unbalance_array, curr_index);
#endif
		// Voltage above/below ANSI C84 A/B Range
		double normVol = 1.0, aboveRangeA, belowRangeA, aboveRangeB, belowRangeB, belowOutage;
		if (strcmp(parent_string, "triplex_meter") == 0) {
			normVol = *gl_get_double(obj->parent, propTriplexNomV);
			belowOutage = normVol * 0.10000 * 2.0;
			aboveRangeA = normVol * 1.05000 * 2.0;
			belowRangeA = normVol * 0.95000 * 2.0;
			aboveRangeB = normVol * 1.05833 * 2.0;
			belowRangeB = normVol * 0.91667 * 2.0;
			if (log_me) {
				log_to_console (const_cast<char *>("checking violations"), t1);
				aboveRangeA = normVol * 1.040 * 2.0;
				aboveRangeB = normVol * 1.044 * 2.0;
			}
		} else {
			normVol = *gl_get_double(obj->parent, propMeterNomV);
			belowOutage = normVol * 0.10000 * (std::sqrt(3));
			aboveRangeA = normVol * 1.05000 * (std::sqrt(3));
			belowRangeA = normVol * 0.95000 * (std::sqrt(3));
			aboveRangeB = normVol * 1.05833 * (std::sqrt(3));
			belowRangeB = normVol * 0.91667 * (std::sqrt(3));
		}
		// Voltage above Range A
		struct vol_violation vol_Vio = findOutLimit(first_write, voltage_vll_array, true, aboveRangeA, curr_index);
		metrics[MTR_ABOVE_A_DUR] = vol_Vio.durationViolation;
#ifdef ALL_MTR_METRICS
		metrics[MTR_ABOVE_A_CNT] = vol_Vio.countViolation;
#endif
		// Voltage below Range A
		vol_Vio = findOutLimit(first_write, voltage_vll_array, false, belowRangeA, curr_index);
		metrics[MTR_BELOW_A_DUR] = vol_Vio.durationViolation;
#ifdef ALL_MTR_METRICS
		metrics[MTR_BELOW_A_CNT] = vol_Vio.countViolation;
#endif
		// Voltage above Range B
		vol_Vio = findOutLimit(first_write, voltage_vll_array, true, aboveRangeB, curr_index);
		metrics[MTR_ABOVE_B_DUR] = vol_Vio.durationViolation;
#ifdef ALL_MTR_METRICS
		metrics[MTR_ABOVE_B_CNT] = vol_Vio.countViolation;
#endif
		// Voltage below Range B
		vol_Vio = findOutLimit(first_write, voltage_vll_array, false, belowRangeB, curr_index);
		metrics[MTR_BELOW_B_DUR] = vol_Vio.durationViolation;
#ifdef ALL_MTR_METRICS
		metrics[MTR_BELOW_B_CNT] = vol_Vio.countViolation;
#endif
#ifdef ALL_MTR_METRICS
		// Voltage below 10% of the norminal voltage rating
		vol_Vio = findOutLimit(first_write, voltage_vll_array, false, belowOutage, curr_index);
		metrics[MTR_BELOW_10_DUR] = vol_Vio.durationViolation;
		metrics[MTR_BELOW_10_CNT] = vol_Vio.countViolation;
#endif
	}
	// If parent is house
	else if (strcmp(parent_string, "house") == 0) {
		metrics[HSE_MIN_TOTAL_LOAD] = findMin(total_load_array, curr_index);
		metrics[HSE_MAX_TOTAL_LOAD] = findMax(total_load_array, curr_index);
		metrics[HSE_AVG_TOTAL_LOAD] = findAverage(total_load_array, curr_index);

		metrics[HSE_MIN_HVAC_LOAD] = findMin(hvac_load_array, curr_index);
		metrics[HSE_MAX_HVAC_LOAD] = findMax(hvac_load_array, curr_index);
		metrics[HSE_AVG_HVAC_LOAD] = findAverage(hvac_load_array, curr_index);

		metrics[HSE_MIN_AIR_TEMP] = findMin(air_temperature_array, curr_index);
		metrics[HSE_MAX_AIR_TEMP] = findMax(air_temperature_array, curr_index);
		metrics[HSE_AVG_AIR_TEMP] = findAverage(air_temperature_array, curr_index);
		metrics[HSE_AVG_DEV_COOLING] = findAverage(dev_cooling_array, curr_index);
		metrics[HSE_AVG_DEV_HEATING] = findAverage(dev_heating_array, curr_index);
		metrics[HSE_SYSTEM_MODE] = system_mode;
	}
	else if (strcmp(parent_string, "waterheater") == 0) {
		metrics[WH_MIN_ACTUAL_LOAD] = findMin(wh_load_array, curr_index);
		metrics[WH_MAX_ACTUAL_LOAD] = findMax(wh_load_array, curr_index);
		metrics[WH_AVG_ACTUAL_LOAD] = findAverage(wh_load_array, curr_index);
		metrics[WH_MIN_SETPOINT] = findMin(wh_setpoint_array, curr_index);
		metrics[WH_MAX_SETPOINT] = findMax(wh_setpoint_array, curr_index);
		metrics[WH_AVG_SETPOINT] = findAverage(wh_setpoint_array, curr_index);
		metrics[WH_MIN_DEMAND] = findMin(wh_demand_array, curr_index);
		metrics[WH_MAX_DEMAND] = findMax(wh_demand_array, curr_index);
		metrics[WH_AVG_DEMAND] = findAverage(wh_demand_array, curr_index);
		metrics[WH_MIN_TEMP] = findMin(wh_temp_array, curr_index);
		metrics[WH_MAX_TEMP] = findMax(wh_temp_array, curr_index);
		metrics[WH_AVG_TEMP] = findAverage(wh_temp_array, curr_index);
	}
	else if (strcmp(parent_string, "inverter") == 0) {
		metrics[INV_MIN_REAL_POWER] = findMin(real_power_array, curr_index);
		metrics[INV_MAX_REAL_POWER] = findMax(real_power_array, curr_index);
		metrics[INV_AVG_REAL_POWER] = findAverage(real_power_array, curr_index);

		metrics[INV_MIN_REAC_POWER] = findMin(reactive_power_array, curr_index);
		metrics[INV_MAX_REAC_POWER] = findMax(reactive_power_array, curr_index);
		metrics[INV_AVG_REAC_POWER] = findAverage(reactive_power_array, curr_index);
	}
	else if (strcmp(parent_string, "capacitor") == 0) {
		metrics[CAP_OPERATION_CNT] = findMax(count_array, curr_index);
	}
	else if (strcmp(parent_string, "regulator") == 0) {
		metrics[REG_OPERATION_CNT] = findMax(count_array, curr_index);
	}
	// If parent is transformer
	else if (strcmp(parent_string, "transformer") == 0) {
		metrics[TRANS_OVERLOAD_PERC] = countPerc(trans_overload_status_array, curr_index);
	}
	// If parent is line
	else if (strcmp(parent_string, "line") == 0) {
		metrics[LINE_OVERLOAD_PERC] = countPerc(line_overload_status_array, curr_index);
	}
	else if (strcmp(parent_string, "swingbus") == 0) {
		// real power data
		metrics[FDR_MIN_REAL_POWER] = findMin(real_power_array, curr_index);
		metrics[FDR_MAX_REAL_POWER] = findMax(real_power_array, curr_index);
		metrics[FDR_AVG_REAL_POWER] = findAverage(real_power_array, curr_index);
		metrics[FDR_MED_REAL_POWER] = findMedian(real_power_array, curr_index);
		// Reactive power data    
		metrics[FDR_MIN_REAC_POWER] = findMin(reactive_power_array, curr_index);
		metrics[FDR_MAX_REAC_POWER] = findMax(reactive_power_array, curr_index);
		metrics[FDR_AVG_REAC_POWER] = findAverage(reactive_power_array, curr_index);
		metrics[FDR_MED_REAC_POWER] = findMedian(reactive_power_array, curr_index);
		// Energy data
		metrics[FDR_REAL_ENERGY] = findAverage(real_power_array, curr_index) * interval_length / 3600;
		metrics[FDR_REAC_ENERGY] = findAverage(reactive_power_array, curr_index) * interval_length / 3600;
		// real power loss data
		metrics[FDR_MIN_REAL_LOSS] = findMin(real_power_loss_array, curr_index);
		metrics[FDR_MAX_REAL_LOSS] = findMax(real_power_loss_array, curr_index);
		metrics[FDR_AVG_REAL_LOSS] = findAverage(real_power_loss_array, curr_index);
		metrics[FDR_MED_REAL_LOSS] = findMedian(real_power_loss_array, curr_index);
		// Reactive power data    
		metrics[FDR_MIN_REAC_LOSS] = findMin(reactive_power_loss_array, curr_index);
		metrics[FDR_MAX_REAC_LOSS] = findMax(reactive_power_loss_array, curr_index);
		metrics[FDR_AVG_REAC_LOSS] = findAverage(reactive_power_loss_array, curr_index);
		metrics[FDR_MED_REAC_LOSS] = findMedian(reactive_power_loss_array, curr_index);
	}

	// wrap the arrays for next collection interval
	if (bOverran) {
		copyHistories(curr_index - 1, 0);
		copyHistories(curr_index, 1);
		curr_index = 2;
	} else {
		copyHistories(curr_index - 1, 0);
		curr_index = 1;
	}

	next_write = std::min(next_write + interval_length, gl_globalstoptime);
	first_write = false;

	return 1;
}

void metrics_collector::copyHistories (int from, int to) {
	time_array[to] = time_array[from];
	if (voltage_vll_array) voltage_vll_array[to] = voltage_vll_array[from];
	if (voltage_vln_array) voltage_vln_array[to] = voltage_vln_array[from];
	if (voltage_unbalance_array) voltage_unbalance_array[to] = voltage_unbalance_array[from];
	if (total_load_array) total_load_array[to] = total_load_array[from];
	if (hvac_load_array) hvac_load_array[to] = hvac_load_array[from];
	if (air_temperature_array) air_temperature_array[to] = air_temperature_array[from];
	if (dev_cooling_array) dev_cooling_array[to] = dev_cooling_array[from];
	if (dev_heating_array) dev_heating_array[to] = dev_heating_array[from];
	if (wh_load_array) wh_load_array[to] = wh_load_array[from];
	if (count_array) count_array[to] = count_array[from];
	if (real_power_array) real_power_array[to] = real_power_array[from];
	if (reactive_power_array) reactive_power_array[to] = reactive_power_array[from];
	if (real_power_loss_array) real_power_loss_array[to] = real_power_loss_array[from];
	if (reactive_power_loss_array) reactive_power_loss_array[to] = reactive_power_loss_array[from];
	if (trans_overload_status_array) trans_overload_status_array[to] = trans_overload_status_array[from];
	if (line_overload_status_array) line_overload_status_array[to] = line_overload_status_array[from];
}

void metrics_collector::interpolate (double *a, int idx, double denom, double top) {
	a[idx] = a[idx-1] + (a[idx+1] - a[idx-1]) * top / denom;
}

void metrics_collector::interpolateHistories (int idx, TIMESTAMP t) {
	time_array[idx] = t;
	double denom = time_array[idx+1] - time_array[idx-1];
	double top = t - time_array[idx-1];
	if (voltage_vll_array) interpolate (voltage_vll_array, idx, denom, top);
	if (voltage_vln_array) interpolate (voltage_vln_array, idx, denom, top);
	if (voltage_unbalance_array) interpolate (voltage_unbalance_array, idx, denom, top);
	if (total_load_array) interpolate (total_load_array, idx, denom, top);
	if (hvac_load_array) interpolate (hvac_load_array, idx, denom, top);
	if (air_temperature_array) interpolate (air_temperature_array, idx, denom, top);
	if (dev_cooling_array) interpolate (dev_cooling_array, idx, denom, top);
	if (dev_heating_array) interpolate (dev_heating_array, idx, denom, top);
	if (wh_load_array) interpolate (wh_load_array, idx, denom, top);
	if (count_array) interpolate (count_array, idx, denom, top);
	if (real_power_array) interpolate (real_power_array, idx, denom, top);
	if (reactive_power_array) interpolate (reactive_power_array, idx, denom, top);
	if (real_power_loss_array) interpolate (real_power_loss_array, idx, denom, top);
	if (reactive_power_loss_array) interpolate (reactive_power_loss_array, idx, denom, top);
}

double metrics_collector::countPerc(int array[], int length) {
	double perc;
	double totalOnes = 0;
	for (int i = 0; i < length; i++) {
		if (array[i] == 1) totalOnes++;
	}
	perc = 100 * totalOnes/length;
	return perc;
}

double metrics_collector::findMax(double array[], int length) {
	double max = array[0];

	for (int i = 1; i < length; i++) {
		if (array[i] > max) {
			max = array[i];
		}
	}
	return max;
}

double metrics_collector::findMin(double array[], int length) {
	double min = array[0];

	for (int i = 1; i < length; i++) {
		if (array[i] < min) {
			min = array[i];
		}
	}
	return min;
}

double metrics_collector::findAverage(double array[], int length) {
	if (length < 2) return array[0];
	double sum = 0;
	double tlen = time_array[length-1] - time_array[0];
	for (int i = 1; i < length; i++) {
		double dA = 0.5 * (array[i] + array[i-1]) * (time_array[i] - time_array[i-1]);
		sum += dA;
	}
	return sum / tlen;
}

// helper class to find the median of a histogram, skipping explicit linear interpolation
struct HistBar {
	double height;  // aka frequency of observations, or # samples at this average array value
	double v1;
	double width;
	double avg;
	HistBar (TIMESTAMP t1, TIMESTAMP t2, double y1, double y2) {
		height = t2 - t1;
		v1 = y1;
		width = y2 - y1;
		avg = 0.5 * (y1 + y2);
	}
	bool operator < (const HistBar& bar) const {
		return avg < bar.avg;
	}
};

double metrics_collector::findMedian(double array[], int length) {
	std::vector<HistBar> Histogram;

	double nobs = 0.0;
	for (int i = 1; i < length; i++) {
		Histogram.push_back (HistBar (time_array[i-1], time_array[i], array[i-1], array[i]));
		nobs += Histogram[i-1].height;
	}

	std::sort(Histogram.begin(), Histogram.end());

	// find the median bar, and interpolate within it
	double cume = 0.0;
	for (int i = 0; i < length - 1; i++) {
		if ((cume + Histogram[i].height) >= 0.5 * nobs)	{ // found it
			return Histogram[i].v1 + (0.5 * nobs - cume) * Histogram[i].width / Histogram[i].height;

		}
		cume += Histogram[i].height;
	}
	return 0.0;
}

vol_violation metrics_collector::findOutLimit (bool firstCall, double array[], bool checkAbove, double limitVal, int length) {
	struct vol_violation result;
	double y1, y2, dt, t, slope;
	bool crossed;
	result.countViolation = 0;
	result.durationViolation = 0.0;

	for (int i = 1; i < length; i++) {
		dt = time_array[i] - time_array[i-1];
		y2 = array[i] - limitVal;   // work with distance above the limit
		y1 = array[i-1] - limitVal;
		crossed = false;
		if (checkAbove)	{
			if (y1 > 0.0 || y2 > 0.0) {
				if (y1 * y2 <= 0.0) crossed = true;
				if (firstCall) {
					result.countViolation += 1;
				} else if (y1 <= 0.0 && y2 > 0.0) {
					result.countViolation += 1;
				}
				if (crossed) {
					slope = (y2 - y1) / dt; // solve for t at the limit crossing
					t = -y1 / slope;
					assert (t >= 0.0 && t <= dt);
					if (y1 > 0.0) {  // add the violating sub-interval to the total duration
						result.durationViolation += t;
					} else {
						result.durationViolation += (dt - t);
					}
				} else { // this whole interval violates the limit
					result.durationViolation += dt;
				}
			}
		} else { // below; mirrors the checkAbove case
			if (y1 < 0.0 || y2 < 0.0) {
				if (y1 * y2 <= 0.0) crossed = true;
				if (firstCall) {
					result.countViolation += 1;
				} else if (y1 >= 0.0 && y2 < 0.0) {
					result.countViolation += 1;
				}
				if (crossed) {
					slope = (y2 - y1) / dt;
					t = -y1 / slope;
					assert (t >= 0.0 && t <= dt);
					if (y1 < 0.0) {
						result.durationViolation += t;
					} else {
						result.durationViolation += (dt - t);
					}
				} else {
					result.durationViolation += dt;
				}
			}
		}
		firstCall = false;
	}
	if (log_me) {
		printf("limit %g count %i duration %g\n", limitVal, result.countViolation, result.durationViolation);
	}
	return result;
}

EXPORT int create_metrics_collector(OBJECT **obj, OBJECT *parent){
	int rv = 0;
	try {
		*obj = gl_create_object(metrics_collector::oclass);
		if(*obj != NULL){
			metrics_collector *my = OBJECTDATA(*obj, metrics_collector);
			gl_set_parent(*obj, parent);
			rv = my->create();
		}
	}
	catch (char *msg){
		gl_error("create_metrics_collector: %s", msg);
	}
	catch (const char *msg){
		gl_error("create_metrics_collector: %s", msg);
	}
	catch (...){
		gl_error("create_metrics_collector: unexpected exception caught");
	}
	return rv;
}

EXPORT int init_metrics_collector(OBJECT *obj){
	metrics_collector *my = OBJECTDATA(obj, metrics_collector);
	int rv = 0;
	try {
		rv = my->init(obj->parent);
	}
	catch (char *msg){
		gl_error("init_metrics_collector: %s", msg);
	}
	catch (const char *msg){
		gl_error("init_metrics_collector: %s", msg);
	}
	return rv;
}

EXPORT TIMESTAMP sync_metrics_collector(OBJECT *obj, TIMESTAMP t0, PASSCONFIG pass){
	TIMESTAMP rv = 0;
	metrics_collector *my = OBJECTDATA(obj, metrics_collector);
	try {
		switch(pass){
			case PC_PRETOPDOWN:
				rv = TS_NEVER;
				break;
			case PC_BOTTOMUP:
				rv = TS_NEVER;
				break;
			case PC_POSTTOPDOWN:
				rv = my->postsync(obj->clock, t0);
				obj->clock = t0;
				break;
			default:
				throw "invalid pass request";
		}
	}
	catch(char *msg){
		gl_error("sync_metrics_collector: %s", msg);
	}
	catch(const char *msg){
		gl_error("sync_metrics_collector: %s", msg);
	}
	return rv;
}

EXPORT int commit_metrics_collector(OBJECT *obj){
	int rv = 0;
	metrics_collector *my = OBJECTDATA(obj, metrics_collector);
	try {
		rv = my->commit(obj->clock);
	}
	catch (char *msg){
		gl_error("commit_metrics_collector: %s", msg);
	}
	catch (const char *msg){
		gl_error("commit_metrics_collector: %s", msg);
	}
	return rv;
}

EXPORT int isa_metrics_collector(OBJECT *obj, char *classname)
{
	return OBJECTDATA(obj, metrics_collector)->isa(classname);
}

// EOF







<|MERGE_RESOLUTION|>--- conflicted
+++ resolved
@@ -158,35 +158,6 @@
 		if (!log_set) {
 			log_set = log_me = true;
 		}
-<<<<<<< HEAD
-	} else if (gl_object_isa(parent, const_cast<char *>("house"))) {
-		parent_string = const_cast<char *>("house");
-		if (propHouseLoad == NULL) propHouseLoad = gl_get_property (parent, const_cast<char *>("total_load"));
-		if (propHouseHVAC == NULL) propHouseHVAC = gl_get_property (parent, const_cast<char *>("hvac_load"));
-		if (propHouseAirTemp == NULL) propHouseAirTemp = gl_get_property (parent, const_cast<char *>("air_temperature"));
-		if (propHouseCoolSet == NULL) propHouseCoolSet = gl_get_property (parent,
-                                                                          const_cast<char *>("cooling_setpoint"));
-		if (propHouseHeatSet == NULL) propHouseHeatSet = gl_get_property (parent,
-                                                                          const_cast<char *>("heating_setpoint"));
-	} else if (gl_object_isa(parent, const_cast<char *>("waterheater"))) {
-		parent_string = const_cast<char *>("waterheater");
-		if (propWaterLoad == NULL) propWaterLoad = gl_get_property (parent, const_cast<char *>("actual_load"));
-	} else if (gl_object_isa(parent, const_cast<char *>("inverter"))) {
-		parent_string = const_cast<char *>("inverter");
-		if (propInverterS == NULL) propInverterS = gl_get_property (parent, const_cast<char *>("VA_Out"));
-	} else if (gl_object_isa(parent, const_cast<char *>("capacitor"))) {
-		parent_string = const_cast<char *>("capacitor");
-		if (propCapCountA == NULL) propCapCountA = gl_get_property (parent, const_cast<char *>("cap_A_switch_count"));
-		if (propCapCountB == NULL) propCapCountB = gl_get_property (parent, const_cast<char *>("cap_B_switch_count"));
-		if (propCapCountC == NULL) propCapCountC = gl_get_property (parent, const_cast<char *>("cap_C_switch_count"));
-	} else if (gl_object_isa(parent, const_cast<char *>("regulator"))) {
-		parent_string = const_cast<char *>("regulator");
-		if (propRegCountA == NULL) propRegCountA = gl_get_property (parent, const_cast<char *>("tap_A_change_count"));
-		if (propRegCountB == NULL) propRegCountB = gl_get_property (parent, const_cast<char *>("tap_B_change_count"));
-		if (propRegCountC == NULL) propRegCountC = gl_get_property (parent, const_cast<char *>("tap_C_change_count"));
-	} else if (gl_object_isa(parent, const_cast<char *>("substation"))) {  // must be a swing bus
-		PROPERTY *pval = gl_get_property(parent, const_cast<char *>("bustype"));
-=======
 	} else if (gl_object_isa(parent, "house")) {
 		parent_string = "house";
 		if (propHouseLoad == NULL) propHouseLoad = gl_get_property (parent, "total_load");
@@ -216,7 +187,6 @@
 		if (propRegCountC == NULL) propRegCountC = gl_get_property (parent, "tap_C_change_count");
 	} else if (gl_object_isa(parent,"substation")) {  // must be a swing bus
 		PROPERTY *pval = gl_get_property(parent,"bustype");
->>>>>>> ba9460c8
 		if ((pval==NULL) || (pval->ptype!=PT_enumeration))
 		{
 			GL_THROW(const_cast<char *>("metrics_collector:%s failed to map bustype variable from %s"), obj->name ? obj->name : "unnamed", parent->name ? parent->name : "unnamed");
@@ -830,7 +800,7 @@
 		price_parent = *gl_get_double(obj->parent, propMeterPrice);
 		bill_parent = *gl_get_double(obj->parent, propMeterBill);
 
-		// these can have one, two or three phases 
+		// these can have one, two or three phases
 		double va = (*gl_get_complex(obj->parent, propMeterVa)).Mag();   
 		double vb = (*gl_get_complex(obj->parent, propMeterVb)).Mag();   
 		double vc = (*gl_get_complex(obj->parent, propMeterVc)).Mag();
