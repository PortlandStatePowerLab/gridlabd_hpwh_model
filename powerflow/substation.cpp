/** $Id: substation.cpp
	Copyright (C) 2009 Battelle Memorial Institute
	@file substation.cpp
	@addtogroup powerflow_meter Substation
	@ingroup powerflow

	Substation object serves as a connecting object between the powerflow and
	network solvers.  The three-phase unbalanced connections of the distribution
	solver are posted as an equivalent per-unit load on the network solver.  The
	network solver per-unit voltage is translated into a balanced three-phase voltage
	for the distribution solver.  This functionality assumes the substation is treated
	as the swing bus for the distribution solver.

	Total cumulative energy, instantantenous power and peak demand are metered.

	@{
 **/
//Built from meter object
#include <stdlib.h>
#include <stdio.h>
#include <errno.h>
#include <math.h>

#include "substation.h"
#include "timestamp.h"

//////////////////////////////////////////////////////////////////////////
// SUBSTATION CLASS FUNCTIONS
//////////////////////////////////////////////////////////////////////////
// class management data
CLASS* substation::oclass = NULL;
CLASS* substation::pclass = NULL;

// the constructor registers the class and properties and sets the defaults
substation::substation(MODULE *mod) : node(mod)
{
	// first time init
	if (oclass==NULL)
	{
		// link to parent class (used by isa)
		pclass = node::oclass;

		// register the class definition
		oclass = gl_register_class(mod,"substation",sizeof(substation),PC_PRETOPDOWN|PC_BOTTOMUP|PC_POSTTOPDOWN|PC_UNSAFE_OVERRIDE_OMIT|PC_AUTOLOCK);
		if (oclass==NULL)
			throw "unable to register class substation";
		else
			oclass->trl = TRL_PROTOTYPE;

		// publish the class properties - based around meter object
		if (gl_publish_variable(oclass,
			PT_INHERIT, "node",
			//inputs
			PT_complex, "zero_sequence_voltage[V]", PADDR(seq_mat[0]), PT_DESCRIPTION, "The zero sequence representation of the voltage for the substation object.",
			PT_complex, "positive_sequence_voltage[V]", PADDR(seq_mat[1]), PT_DESCRIPTION, "The positive sequence representation of the voltage for the substation object.",
			PT_complex, "negative_sequence_voltage[V]", PADDR(seq_mat[2]), PT_DESCRIPTION, "The negative sequence representation of the voltage for the substation object.",
			PT_double, "base_power[VA]", PADDR(base_power), PT_DESCRIPTION, "The 3 phase VA power rating of the substation.",
			PT_double, "power_convergence_value[VA]", PADDR(power_convergence_value), PT_DESCRIPTION, "Default convergence criterion before power is posted to pw_load objects if connected, otherwise ignored",
			PT_enumeration, "reference_phase", PADDR(reference_phase), PT_DESCRIPTION, "The reference phase for the positive sequence voltage.",
				PT_KEYWORD, "PHASE_A", (enumeration)R_PHASE_A,
				PT_KEYWORD, "PHASE_B", (enumeration)R_PHASE_B,
				PT_KEYWORD, "PHASE_C", (enumeration)R_PHASE_C,
			PT_complex, "transmission_level_constant_power_load[VA]", PADDR(average_transmission_power_load), PT_DESCRIPTION, "the average constant power load to be posted directly to the pw_load object.",
			PT_complex, "transmission_level_constant_current_load[A]", PADDR(average_transmission_current_load), PT_DESCRIPTION, "the average constant current load at nominal voltage to be posted directly to the pw_load object.",
			PT_complex, "transmission_level_constant_impedance_load[Ohm]", PADDR(average_transmission_impedance_load), PT_DESCRIPTION, "the average constant impedance load at nominal voltage to be posted directly to the pw_load object.",
			PT_complex, "distribution_load[VA]", PADDR(distribution_load), PT_DESCRIPTION, "The total load of all three phases at the substation object.",
			PT_complex, "distribution_power_A[VA]", PADDR(distribution_power_A),
			PT_complex, "distribution_power_B[VA]", PADDR(distribution_power_B),
			PT_complex, "distribution_power_C[VA]", PADDR(distribution_power_C),
			PT_complex, "distribution_voltage_A[V]", PADDR(voltageA),
			PT_complex, "distribution_voltage_B[V]", PADDR(voltageB),
			PT_complex, "distribution_voltage_C[V]", PADDR(voltageC),
			PT_complex, "distribution_voltage_AB[V]", PADDR(voltageAB),
			PT_complex, "distribution_voltage_BC[V]", PADDR(voltageBC),
			PT_complex, "distribution_voltage_CA[V]", PADDR(voltageCA),
			PT_complex, "distribution_current_A[A]", PADDR(current_inj[0]),
			PT_complex, "distribution_current_B[A]", PADDR(current_inj[1]),
			PT_complex, "distribution_current_C[A]", PADDR(current_inj[2]),
			PT_double, "distribution_real_energy[Wh]", PADDR(distribution_real_energy),
			//PT_double, "measured_reactive[kVar]", PADDR(measured_reactive), has not implemented yet
			NULL)<1) GL_THROW("unable to publish properties in %s",__FILE__);
		//Publish deltamode functions
		if (gl_publish_function(oclass,	"delta_linkage_node", (FUNCTIONADDR)delta_linkage)==NULL)
			GL_THROW("Unable to publish meter delta_linkage function");
		if (gl_publish_function(oclass,	"interupdate_pwr_object", (FUNCTIONADDR)interupdate_substation)==NULL)
			GL_THROW("Unable to publish meter deltamode function");
		if (gl_publish_function(oclass,	"delta_freq_pwr_object", (FUNCTIONADDR)delta_frequency_node)==NULL)
			GL_THROW("Unable to publish meter deltamode function");
	}
}

int substation::isa(char *classname)
{
	return strcmp(classname,"substation")==0 || node::isa(classname);
}

// Create a distribution meter from the defaults template, return 1 on success
int substation::create()
{
	int result = node::create();
	reference_phase = R_PHASE_A;
	has_parent = 0;
	seq_mat[0] = 0;
	seq_mat[1] = 0;
	seq_mat[2] = 0;
	volt_A = 0;
	volt_B = 0;
	volt_C = 0;
	base_power = 0;
	power_convergence_value = 0.0;
	pTransNominalVoltage = NULL;
	return result;
}

void substation::fetch_complex(complex **prop, char *name, OBJECT *parent){
	OBJECT *hdr = OBJECTHDR(this);
	*prop = gl_get_complex_by_name(parent, name);
	if(*prop == NULL){
		char tname[32];
		char *namestr = (hdr->name ? hdr->name : tname);
		char msg[256];
		sprintf(tname, "substation:%i", hdr->id);
		if(*name == 0)
			sprintf(msg, "%s: substation unable to find property: name is NULL", namestr);
		else
			sprintf(msg, "%s: substation unable to find %s", namestr, name);
		throw(msg);
	}
}

void substation::fetch_double(double **prop, char *name, OBJECT *parent){
	OBJECT *hdr = OBJECTHDR(this);
	*prop = gl_get_double_by_name(parent, name);
	if(*prop == NULL){
		char tname[32];
		char *namestr = (hdr->name ? hdr->name : tname);
		char msg[256];
		sprintf(tname, "substation:%i", hdr->id);
		if(*name == 0)
			sprintf(msg, "%s: substation unable to find property: name is NULL", namestr);
		else
			sprintf(msg, "%s: substation unable to find %s", namestr, name);
		throw(msg);
	}
}

// Initialize a distribution meter, return 1 on success
int substation::init(OBJECT *parent)
{
	OBJECT *hdr = OBJECTHDR(this);
	int i,n;

	//Base check higher so can be used below
	if(base_power <= 0){
		gl_warning("substation:%i is using the default base power of 100 VA. This could cause instability on your system.", hdr->id);
		base_power = 100;//default gives a max power error of 1 VA.
	}

	//Check convergence-posting criterion
	if (power_convergence_value<=0.0)
	{
		gl_warning("power_convergence_value not set - defaulting to 0.01 base_power");
		/*  TROUBLESHOOT
		A value was not specified for the convergence criterion required before posting an 
		answer up to pw_load.  This value has defaulted to 1% of base_power.  If a different threshold
		is desired, set it explicitly.
		*/

		power_convergence_value = 0.01*base_power;
	}//End convergence value check

	//Check to see if it has a parent (no sense to ISAs if it is empty)
	if (parent != NULL)
	{
		if (gl_object_isa(parent,"pw_load","network"))
		{
			//Make sure it is done, otherwise defer
			if((parent->flags & OF_INIT) != OF_INIT){
				char objname[256];
				gl_verbose("substation::init(): deferring initialization on %s", gl_name(parent, objname, 255));

				return 2; // defer
			}

			//Map up the appropriate variables- error checks mostly inside
			fetch_complex(&pPositiveSequenceVoltage,"load_voltage",parent);
			fetch_complex(&pConstantPowerLoad,"load_power",parent);
			fetch_complex(&pConstantCurrentLoad,"load_current",parent);
			fetch_complex(&pConstantImpedanceLoad,"load_impedance",parent);
			fetch_double(&pTransNominalVoltage,"bus_nom_volt",parent);

			//Do a general check for nominal voltages - make sure they match
			if (fabs(*pTransNominalVoltage-nominal_voltage)>0.001)
			{
				gl_error("Nominal voltages of tranmission node (%.1f V) and substation (%.1f) do not match!",*pTransNominalVoltage,nominal_voltage);
				/*  TROUBLESHOOT
				The nominal voltage of the transmission node in PowerWorld does not match
				that of the value inside GridLAB-D's substation's nominal_voltage.  This could
				cause information mismatch and is therefore not allowed.  Please set the
				substation to the same nominal voltage as the transmission node.  Use transformers
				to step the voltage down to an appropriate distribution or sub-transmission level.
				*/
				return 0;	//Fail
			}

			//Check our bustype - otherwise we may get overridden (NR-esque check)
			if (bustype != SWING)
			{
				gl_warning("substation attached to pw_load and not a SWING bus - forcing to SWING");
				/*  TROUBLESHOOT
				When a substation object is connected to PowerWorld via a pw_load object, the
				substation must be designated as a SWING bus.  This designation will now be forced upon
				the bus.
				*/
				bustype = SWING;
			}//End bus check

			//Flag us as pw_load connected
			has_parent = 1;
		}
		else	//Parent isn't a pw_load, so we just become a normal node - let it handle things
		{
			has_parent = 2;	//Flag as "normal" - let node checks sort out if we are really valid or not
		}
	}//End parent
	else	//Parent is null, see what mode we're in
	{
		//Check for sequence voltages - if not set, we're normal (let node checks handle if we're valid)
		if ((seq_mat[0] != 0.0) || (seq_mat[1] != 0.0) || (seq_mat[2] != 0.0))
		{
			//See if we're a swing, if not, this is meaningless
			if (bustype != SWING)
			{
				gl_warning("substation is not a SWING bus, so answers may be unexpected");
				/*  TROUBLESHOOT
				A substation object appears set to accept sequence voltage values, but it is not a SWING bus.  This
				may end up causing the voltages to be converted from sequence, but then overridden by the distribution
				powerflow solver.
				*/
			}

			//Explicitly set
			has_parent = 0;
		}	
		else	//Else, nothing set, we're a normal old node
		{
			has_parent = 2;	//Normal node

			//Warn that nothing was found
			gl_warning("substation:%s is set up as a normal node, no sequence values will be calculated",hdr->name);
			/*  TROUBLESHOOT
			A substation is currently behaving just like a normal powerflow node.  If it was desired that it convert a 
			schedule or player of sequence values, please initialize those values to non-zero along with the player attachment.
			*/
		}
	}//End no parent

	//Set up reference items if they are needed
	if (has_parent != 2)	//Not a normal node
	{
		//New requirement to maintain positive sequence ability - three phases must be had, unless
		//we're just a normal node.  Then, we don't care.
		if (!has_phase(PHASE_A|PHASE_B|PHASE_C))
		{
			gl_error("substation needs to have all three phases!");
			/*  TROUBLESHOOT
			To meet the requirements for sequence voltage conversions, the substation node must have all three
			phases at the connection point.  If only a single phase or subset of full three phase is needed, those
			must be set in the distribution network, typically after a delta-ground wye transformer.
			*/
			return 0;
		}
	}//End not a normal node
	//set the reference phase number to shift the phase voltages appropriatly with the positive sequence voltage
	if(reference_phase == R_PHASE_A){
		reference_number.SetPolar(1,0);
	} else if(reference_phase == R_PHASE_B){
		reference_number.SetPolar(1,2*PI/3);
	} else if(reference_phase == R_PHASE_C){
		reference_number.SetPolar(1,-2*PI/3);
	}

	//create the sequence to phase transformation matrix
	for(i=0; i<3; i++){
		for(n=0; n<3; n++){
			if((i==1 && n==1) || (i==2 && n==2)){
				transformation_matrix[i][n].SetPolar(1,-2*PI/3);
			} else if((i==2 && n==1) || (i==1 && n==2)){
				transformation_matrix[i][n].SetPolar(1,2*PI/3);
			} else {
				transformation_matrix[i][n].SetPolar(1,0);
			}
		}
	}//End not a normal node
	
	return node::init(parent);
}

// Synchronize a distribution meter
TIMESTAMP substation::presync(TIMESTAMP t0, TIMESTAMP t1)
{
	double dt = 0;
	double total_load;
	//calculate the energy used
	if(t1 != t0 && t0 != 0 && (last_power_A.Re() != 0 && last_power_B.Re() != 0 && last_power_C.Re() != 0)){
		total_load = last_power_A.Re() + last_power_B.Re() + last_power_C.Re();
		dt = ((double)(t1 - t0))/(3600 * TS_SECOND);
		distribution_real_energy += total_load*dt;
	}
	return node::presync(t1);
}
TIMESTAMP substation::sync(TIMESTAMP t0, TIMESTAMP t1)
{
	OBJECT *obj = OBJECTHDR(this);
	TIMESTAMP t2;
	double dist_power_A_diff = 0;
	double dist_power_B_diff = 0;
	double dist_power_C_diff = 0;
	//set up the phase voltages for the three different cases
	if((solver_method == SM_NR || solver_method == SM_FBS)){
		if(has_parent == 1){//has a pw_load as a parent
			seq_mat[1] = *pPositiveSequenceVoltage;
			seq_mat[0] = 0.0;	//Force the other two to zero for now - just to make sure
			seq_mat[2] = 0.0;
		}

		//Check to see if a sequence conversion needs to be done
		if (seq_mat[0].Mag() != 0 || seq_mat[1].Mag() != 0 || seq_mat[2].Mag() != 0)
		{
			voltageA = (seq_mat[0] + seq_mat[1] + seq_mat[2]) * reference_number;
			voltageB = (seq_mat[0] + transformation_matrix[1][1] * seq_mat[1] + transformation_matrix[1][2] * seq_mat[2]) * reference_number;
			voltageC = (seq_mat[0] + transformation_matrix[2][1] * seq_mat[1] + transformation_matrix[2][2] * seq_mat[2]) * reference_number;
		}
	}

	t2 = node::sync(t1);
	
	// update currents if in NR
	if(solver_method == SM_NR){
		int result = node::NR_current_update(true,false);

		if(result != 1){
			GL_THROW("Attempt to update current/power on substation:%s failed!",obj->name);
			//Defined elsewhere
		}
	}

	if((solver_method == SM_NR && NR_admit_change == false) || solver_method == SM_FBS){
		distribution_power_A = voltageA * (~current_inj[0]);
		distribution_power_B = voltageB * (~current_inj[1]);
		distribution_power_C = voltageC * (~current_inj[2]);
		distribution_load = distribution_power_A + distribution_power_B + distribution_power_C;
		dist_power_A_diff = distribution_power_A.Mag() - last_power_A.Mag();
		dist_power_B_diff = distribution_power_B.Mag() - last_power_B.Mag();
		dist_power_C_diff = distribution_power_C.Mag() - last_power_C.Mag();
		last_power_A = distribution_power_A;
		last_power_B = distribution_power_B;
		last_power_C = distribution_power_C;

		//Convergence check - only if pw_load connected
		if (has_parent == 1)
		{
			if((fabs(dist_power_A_diff) + fabs(dist_power_B_diff) + fabs(dist_power_C_diff)) <= power_convergence_value)
			{
				//Built on three-phase assumption, otherwise sequence components method falls apart - convert these to all use nominal!
				*pConstantCurrentLoad = ((~average_transmission_current_load) * (*pTransNominalVoltage)) / 1000000;
				if(average_transmission_impedance_load.Mag() > 0){
					*pConstantImpedanceLoad = (complex((*pTransNominalVoltage * (*pTransNominalVoltage))) / (~average_transmission_impedance_load) / 1000000);
				} else {
					*pConstantImpedanceLoad = 0;
				}
				*pConstantPowerLoad = (average_transmission_power_load + (distribution_power_A + distribution_power_B + distribution_power_C)) / 1000000;
			}
		}//End is pw_load connected
	}//End powerflow cycling check
	return t2;
}

SIMULATIONMODE substation::inter_deltaupdate_substation(unsigned int64 delta_time, unsigned long dt, unsigned int iteration_count_val,bool interupdate_pos)
{
	double total_load;
	OBJECT *obj = OBJECTHDR(this);
	double dist_power_A_diff = 0;
	double dist_power_B_diff = 0;
	double dist_power_C_diff = 0;
	if (interupdate_pos == false)	//Before powerflow call
	{
		//Call presync-equivalent items
		//calculate the energy used
		if(iteration_count_val == 0){
			total_load = last_power_A.Re() + last_power_B.Re() + last_power_C.Re();
<<<<<<< HEAD
		distribution_real_energy += total_load*dt/(3600*DT_SECOND);
=======
			distribution_real_energy += total_load*((double)dt/(3600.0*DT_SECOND));
>>>>>>> 8bddf668
		}
		NR_node_presync_fxn(0);

		//Call sync-equivalent items (solver occurs at end of sync)
		//set up the phase voltages for the three different cases
		if((solver_method == SM_NR || solver_method == SM_FBS)){
			if(has_parent == 1){//has a pw_load as a parent
				seq_mat[1] = *pPositiveSequenceVoltage;
				seq_mat[0] = 0.0;	//Force the other two to zero for now - just to make sure
				seq_mat[2] = 0.0;
			}

			//Check to see if a sequence conversion needs to be done
			if (seq_mat[0].Mag() != 0 || seq_mat[1].Mag() != 0 || seq_mat[2].Mag() != 0)
			{
				voltageA = (seq_mat[0] + seq_mat[1] + seq_mat[2]) * reference_number;
				voltageB = (seq_mat[0] + transformation_matrix[1][1] * seq_mat[1] + transformation_matrix[1][2] * seq_mat[2]) * reference_number;
				voltageC = (seq_mat[0] + transformation_matrix[2][1] * seq_mat[1] + transformation_matrix[2][2] * seq_mat[2]) * reference_number;
			}
		}
		NR_node_sync_fxn(obj);
		return SM_DELTA;	//Just return something other than SM_ERROR for this call
	}
	else	//After the call
	{
		//Perform postsync-like updates on the values
		BOTH_node_postsync_fxn(obj);

		if((solver_method == SM_NR && NR_admit_change == false) || solver_method == SM_FBS){
			distribution_power_A = voltageA * (~current_inj[0]);
			distribution_power_B = voltageB * (~current_inj[1]);
			distribution_power_C = voltageC * (~current_inj[2]);
			distribution_load = distribution_power_A + distribution_power_B + distribution_power_C;
			dist_power_A_diff = distribution_power_A.Mag() - last_power_A.Mag();
			dist_power_B_diff = distribution_power_B.Mag() - last_power_B.Mag();
			dist_power_C_diff = distribution_power_C.Mag() - last_power_C.Mag();
			last_power_A = distribution_power_A;
			last_power_B = distribution_power_B;
			last_power_C = distribution_power_C;

			//Convergence check - only if pw_load connected
			if (has_parent == 1)
			{
				if((fabs(dist_power_A_diff) + fabs(dist_power_B_diff) + fabs(dist_power_C_diff)) <= power_convergence_value)
				{
					//Built on three-phase assumption, otherwise sequence components method falls apart - convert these to all use nominal!
					*pConstantCurrentLoad = ((~average_transmission_current_load) * (*pTransNominalVoltage)) / 1000000;
					if(average_transmission_impedance_load.Mag() > 0){
						*pConstantImpedanceLoad = (complex((*pTransNominalVoltage * (*pTransNominalVoltage))) / (~average_transmission_impedance_load) / 1000000);
					} else {
						*pConstantImpedanceLoad = 0;
					}
					*pConstantPowerLoad = (average_transmission_power_load + (distribution_power_A + distribution_power_B + distribution_power_C)) / 1000000;
				}
			}//End is pw_load connected
		}//End powerflow cycling check
		return SM_EVENT;
	}
}
//////////////////////////////////////////////////////////////////////////
// IMPLEMENTATION OF CORE LINKAGE
//////////////////////////////////////////////////////////////////////////

EXPORT int isa_substation(OBJECT *obj, char *classname)
{
	return OBJECTDATA(obj,substation)->isa(classname);
}

EXPORT int create_substation(OBJECT **obj, OBJECT *parent)
{
	try
	{
		*obj = gl_create_object(substation::oclass);
		if (*obj!=NULL)
		{
			substation *my = OBJECTDATA(*obj,substation);
			gl_set_parent(*obj,parent);
			return my->create();
		}
		else
			return 0;
	}
	CREATE_CATCHALL(substation);
}

EXPORT int init_substation(OBJECT *obj)
{
	try {
		substation *my = OBJECTDATA(obj,substation);
		return my->init(obj->parent);
	}
	INIT_CATCHALL(substation);
}

EXPORT TIMESTAMP sync_substation(OBJECT *obj, TIMESTAMP t0, PASSCONFIG pass)
{
	try {
		substation *pObj = OBJECTDATA(obj,substation);
		TIMESTAMP t1;
		switch (pass) {
		case PC_PRETOPDOWN:
			return pObj->presync(obj->clock,t0);
		case PC_BOTTOMUP:
			return pObj->sync(obj->clock,t0);
		case PC_POSTTOPDOWN:
			t1 = pObj->postsync(t0);
			obj->clock = t0;
			return t1;
		default:
			throw "invalid pass request";
		}
		throw "invalid pass request";
	} 
	SYNC_CATCHALL(substation);
}

EXPORT int notify_substation(OBJECT *obj, int update_mode, PROPERTY *prop, char *value){
	substation *n = OBJECTDATA(obj, substation);
	int rv = 1;

	rv = n->notify(update_mode, prop, value);

	return rv;
}

//Deltamode export
EXPORT SIMULATIONMODE interupdate_substation(OBJECT *obj, unsigned int64 delta_time, unsigned long dt, unsigned int iteration_count_val, bool interupdate_pos)
{
	substation *my = OBJECTDATA(obj,substation);
	SIMULATIONMODE status = SM_ERROR;
	try
	{
		status = my->inter_deltaupdate_substation(delta_time,dt,iteration_count_val,interupdate_pos);
		return status;
	}
	catch (char *msg)
	{
		gl_error("interupdate_substation(obj=%d;%s): %s", obj->id, obj->name?obj->name:"unnamed", msg);
		return status;
	}
}

/**@}**/<|MERGE_RESOLUTION|>--- conflicted
+++ resolved
@@ -389,11 +389,9 @@
 		//calculate the energy used
 		if(iteration_count_val == 0){
 			total_load = last_power_A.Re() + last_power_B.Re() + last_power_C.Re();
-<<<<<<< HEAD
+
 		distribution_real_energy += total_load*dt/(3600*DT_SECOND);
-=======
-			distribution_real_energy += total_load*((double)dt/(3600.0*DT_SECOND));
->>>>>>> 8bddf668
+
 		}
 		NR_node_presync_fxn(0);
 
