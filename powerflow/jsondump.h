--- conflicted
+++ resolved
@@ -53,19 +53,11 @@
 	double max_volt_value;
 
 private:
-<<<<<<< HEAD
 	double get_double_value(OBJECT *obj, const char *name);
-	complex get_complex_value(OBJECT *obj, const char *name);
+	gld::complex get_complex_value(OBJECT *obj, const char *name);
 	set get_set_value(OBJECT *obj, const char *name);
 	enumeration get_enum_value(OBJECT *obj, const char *name);
 	OBJECT *get_object_value(OBJECT *obj, const char *name);
-=======
-	double get_double_value(OBJECT *obj, char *name);
-	gld::complex get_complex_value(OBJECT *obj, char *name);
-	set get_set_value(OBJECT *obj, char *name);
-	enumeration get_enum_value(OBJECT *obj, char *name);
-	OBJECT *get_object_value(OBJECT *obj,char *name);
->>>>>>> 3fe49aa6
 
 public:
 	static CLASS *oclass;
