/** $Id: triplex_meter.cpp 1002 2008-09-29 15:58:23Z d3m998 $
	Copyright (C) 2008 Battelle Memorial Institute
	@file triplex_meter.cpp
	@addtogroup powerflow_triplex_meter Meter
	@ingroup powerflow

	Distribution triplex_meter can be either single phase or polyphase triplex_meters.
	Single phase triplex_meters present three lines to objects
	- Line 1-G: 120V,
	- Line 2-G: 120V
	- Line 3-G: 0V
	- Line 1-2: 240V
	- Line 2-3: 120V
	- Line 1-3: 120V

	Total cumulative energy, instantantenous power and peak demand are triplex_metered.

	@{
 **/
#include <stdlib.h>
#include <stdio.h>
#include <errno.h>
#include <math.h>

#include "triplex_meter.h"
#include "timestamp.h"

// useful macros
#define TO_HOURS(t) (((double)t) / (3600 * TS_SECOND))

// meter reset function
EXPORT int64 triplex_meter_reset(OBJECT *obj)
{
	triplex_meter *pMeter = OBJECTDATA(obj,triplex_meter);
	pMeter->measured_demand = 0;
	return 0;
}

static char1024 market_price_name = "current_market.clearing_price";

//////////////////////////////////////////////////////////////////////////
// triplex_meter CLASS FUNCTIONS
//////////////////////////////////////////////////////////////////////////
// class management data
CLASS* triplex_meter::oclass = NULL;
CLASS* triplex_meter::pclass = NULL;

// the constructor registers the class and properties and sets the defaults
triplex_meter::triplex_meter(MODULE *mod) : triplex_node(mod)
{
	// first time init
	if (oclass==NULL)
	{
		// link to parent class (used by isa)
		pclass = triplex_node::oclass;

		// register the class definition
		oclass = gl_register_class(mod,"triplex_meter",sizeof(triplex_meter),PC_PRETOPDOWN|PC_BOTTOMUP|PC_POSTTOPDOWN|PC_UNSAFE_OVERRIDE_OMIT|PC_AUTOLOCK);
		if (oclass==NULL)
			throw "unable to register class triplex_meter";
		else
			oclass->trl = TRL_PROVEN;

		// publish the class properties
		if (gl_publish_variable(oclass,
			PT_INHERIT, "triplex_node",
			PT_double, "measured_real_energy[Wh]", PADDR(measured_real_energy),PT_DESCRIPTION,"metered real energy consumption",
			PT_double, "measured_real_energy_delta[Wh]", PADDR(measured_real_energy_delta),PT_DESCRIPTION,"delta in metered real energy consumption from last specified measured_energy_delta_timestep",
			PT_double, "measured_reactive_energy[VAh]",PADDR(measured_reactive_energy),PT_DESCRIPTION,"metered reactive energy consumption",
			PT_double, "measured_reactive_energy_delta[VAh]",PADDR(measured_reactive_energy_delta),PT_DESCRIPTION,"delta in metered reactive energy consumption from last specified measured_energy_delta_timestep",
            PT_double, "measured_energy_delta_timestep[s]",PADDR(measured_energy_delta_timestep),PT_DESCRIPTION,"Period of timestep for real and reactive delta energy calculation",
			PT_complex, "measured_power[VA]", PADDR(measured_power),PT_DESCRIPTION,"metered power",
			PT_complex, "indiv_measured_power_1[VA]", PADDR(indiv_measured_power[0]),PT_DESCRIPTION,"metered power, phase 1",
			PT_complex, "indiv_measured_power_2[VA]", PADDR(indiv_measured_power[1]),PT_DESCRIPTION,"metered power, phase 2",
			PT_complex, "indiv_measured_power_N[VA]", PADDR(indiv_measured_power[2]),PT_DESCRIPTION,"metered power, phase N",
			PT_double, "measured_demand[W]", PADDR(measured_demand),PT_DESCRIPTION,"metered demand (peak of power)",
			PT_double, "measured_real_power[W]", PADDR(measured_real_power),PT_DESCRIPTION,"metered real power",
			PT_double, "measured_reactive_power[VAr]", PADDR(measured_reactive_power),PT_DESCRIPTION,"metered reactive power",
			PT_complex, "meter_power_consumption[VA]", PADDR(tpmeter_power_consumption),PT_DESCRIPTION,"power consumed by meter operation",

			// added to record last voltage/current
			PT_complex, "measured_voltage_1[V]", PADDR(measured_voltage[0]),PT_DESCRIPTION,"measured voltage, phase 1 to ground",
			PT_complex, "measured_voltage_2[V]", PADDR(measured_voltage[1]),PT_DESCRIPTION,"measured voltage, phase 2 to ground",
			PT_complex, "measured_voltage_N[V]", PADDR(measured_voltage[2]),PT_DESCRIPTION,"measured voltage, phase N to ground",
			
			//Voltage average items
			PT_double, "measured_real_max_voltage_1_in_interval[V]", PADDR(measured_real_max_voltage_in_interval[0]),PT_DESCRIPTION,"measured real max line-to-ground voltage on phase 1 over a specified interval",
			PT_double, "measured_real_max_voltage_2_in_interval[V]", PADDR(measured_real_max_voltage_in_interval[1]),PT_DESCRIPTION,"measured real max line-to-ground voltage on phase 2 over a specified interval",
			PT_double, "measured_real_max_voltage_12_in_interval[V]", PADDR(measured_real_max_voltage_in_interval[2]),PT_DESCRIPTION,"measured real max line-to-ground voltage on phase 12 over a specified interval",
			PT_double, "measured_imag_max_voltage_1_in_interval[V]", PADDR(measured_imag_max_voltage_in_interval[0]),PT_DESCRIPTION,"measured imaginary max line-to-ground voltage on phase 1 over a specified interval",
			PT_double, "measured_imag_max_voltage_2_in_interval[V]", PADDR(measured_imag_max_voltage_in_interval[1]),PT_DESCRIPTION,"measured imaginary max line-to-ground voltage on phase 2 over a specified interval",
			PT_double, "measured_imag_max_voltage_12_in_interval[V]", PADDR(measured_imag_max_voltage_in_interval[2]),PT_DESCRIPTION,"measured imaginary max line-to-ground voltage on phase 12 over a specified interval",
			PT_double, "measured_real_min_voltage_1_in_interval[V]", PADDR(measured_real_min_voltage_in_interval[0]),PT_DESCRIPTION,"measured real min line-to-ground voltage on phase 1 over a specified interval",
			PT_double, "measured_real_min_voltage_2_in_interval[V]", PADDR(measured_real_min_voltage_in_interval[1]),PT_DESCRIPTION,"measured real min line-to-ground voltage on phase 2 over a specified interval",
			PT_double, "measured_real_min_voltage_12_in_interval[V]", PADDR(measured_real_min_voltage_in_interval[2]),PT_DESCRIPTION,"measured real min line-to-ground voltage on phase 12 over a specified interval",
			PT_double, "measured_imag_min_voltage_1_in_interval[V]", PADDR(measured_imag_min_voltage_in_interval[0]),PT_DESCRIPTION,"measured imaginary min line-to-ground voltage on phase 1 over a specified interval",
			PT_double, "measured_imag_min_voltage_2_in_interval[V]", PADDR(measured_imag_min_voltage_in_interval[1]),PT_DESCRIPTION,"measured imaginary min line-to-ground voltage on phase 2 over a specified interval",
			PT_double, "measured_imag_min_voltage_12_in_interval[V]", PADDR(measured_imag_min_voltage_in_interval[2]),PT_DESCRIPTION,"measured imaginary min line-to-ground voltage on phase 12 over a specified interval",
			PT_double, "measured_avg_voltage_1_mag_in_interval[V]", PADDR(measured_avg_voltage_mag_in_interval[0]),PT_DESCRIPTION,"measured average line-to-ground voltage magnitude on phase 1 over a specified interval",
			PT_double, "measured_avg_voltage_2_mag_in_interval[V]", PADDR(measured_avg_voltage_mag_in_interval[1]),PT_DESCRIPTION,"measured average line-to-ground voltage magnitude on phase 2 over a specified interval",
			PT_double, "measured_avg_voltage_12_mag_in_interval[V]", PADDR(measured_avg_voltage_mag_in_interval[2]),PT_DESCRIPTION,"measured average line-to-ground voltage magnitude on phase 12 over a specified interval",

			//power average items
			PT_double, "measured_real_max_power_in_interval[W]", PADDR(measured_real_max_power_in_interval),PT_DESCRIPTION,"measured maximum real power over a specified interval",
			PT_double, "measured_reactive_max_power_in_interval[VAr]", PADDR(measured_reactive_max_power_in_interval),PT_DESCRIPTION,"measured maximum reactive power over a specified interval",
			PT_double, "measured_real_min_power_in_interval[W]", PADDR(measured_real_min_power_in_interval),PT_DESCRIPTION,"measured minimum real power over a specified interval",
			PT_double, "measured_reactive_min_power_in_interval[VAr]", PADDR(measured_reactive_min_power_in_interval),PT_DESCRIPTION,"measured minimum reactive power over a specified interval",
			PT_double, "measured_avg_real_power_in_interval[W]", PADDR(measured_real_avg_power_in_interval),PT_DESCRIPTION,"measured average real power over a specified interval",
			PT_double, "measured_avg_reactive_power_in_interval[VAr]", PADDR(measured_reactive_avg_power_in_interval),PT_DESCRIPTION,"measured average reactive power over a specified interval",

			PT_complex, "measured_current_1[A]", PADDR(measured_current[0]),PT_DESCRIPTION,"measured current, phase 1",
			PT_complex, "measured_current_2[A]", PADDR(measured_current[1]),PT_DESCRIPTION,"measured current, phase 2",
			PT_complex, "measured_current_N[A]", PADDR(measured_current[2]),PT_DESCRIPTION,"measured current, phase N",
			PT_bool, "customer_interrupted", PADDR(tpmeter_interrupted),PT_DESCRIPTION,"Reliability flag - goes active if the customer is in an interrupted state",
			PT_bool, "customer_interrupted_secondary", PADDR(tpmeter_interrupted_secondary),PT_DESCRIPTION,"Reliability flag - goes active if the customer is in a secondary interrupted state - i.e., momentary",
#ifdef SUPPORT_OUTAGES
			PT_int16, "sustained_count", PADDR(sustained_count),PT_DESCRIPTION,"reliability sustained event counter",
			PT_int16, "momentary_count", PADDR(momentary_count),PT_DESCRIPTION,"reliability momentary event counter",
			PT_int16, "total_count", PADDR(total_count),PT_DESCRIPTION,"reliability total event counter",
			PT_int16, "s_flag", PADDR(s_flag),PT_DESCRIPTION,"reliability flag that gets set if the meter experienced more than n sustained interruptions",
			PT_int16, "t_flag", PADDR(t_flag),PT_DESCRIPTION,"reliability flage that gets set if the meter experienced more than n events total",
			PT_complex, "pre_load", PADDR(pre_load),PT_DESCRIPTION,"the load prior to being interrupted",
#endif

			PT_double, "monthly_bill[$]", PADDR(monthly_bill),PT_DESCRIPTION,"Accumulator for the current month's bill",
			PT_double, "previous_monthly_bill[$]", PADDR(previous_monthly_bill),PT_DESCRIPTION,"Total monthly bill for the previous month",
			PT_double, "previous_monthly_energy[kWh]", PADDR(previous_monthly_energy),PT_DESCRIPTION,"",
			PT_double, "monthly_fee[$]", PADDR(monthly_fee),PT_DESCRIPTION,"Total monthly energy for the previous month",
			PT_double, "monthly_energy[kWh]", PADDR(monthly_energy),PT_DESCRIPTION,"Accumulator for the current month's energy",
			PT_enumeration, "bill_mode", PADDR(bill_mode),PT_DESCRIPTION,"Designates the bill mode to be used",
				PT_KEYWORD,"NONE",(enumeration)BM_NONE,
				PT_KEYWORD,"UNIFORM",(enumeration)BM_UNIFORM,
				PT_KEYWORD,"TIERED",(enumeration)BM_TIERED,
				PT_KEYWORD,"HOURLY",(enumeration)BM_HOURLY,
				PT_KEYWORD,"TIERED_RTP",(enumeration)BM_TIERED_RTP,
			PT_object, "power_market", PADDR(power_market),PT_DESCRIPTION,"Designates the auction object where prices are read from for bill mode",
			PT_int32, "bill_day", PADDR(bill_day),PT_DESCRIPTION,"Day bill is to be processed (assumed to occur at midnight of that day)",
			PT_double, "price[$/kWh]", PADDR(price),PT_DESCRIPTION,"Standard uniform pricing",
			PT_double, "price_base[$/kWh]", PADDR(price_base), PT_DESCRIPTION, "Used only in TIERED_RTP mode to describe the price before the first tier",
			PT_double, "first_tier_price[$/kWh]", PADDR(tier_price[0]),PT_DESCRIPTION,"first tier price of energy between first and second tier energy",
			PT_double, "first_tier_energy[kWh]", PADDR(tier_energy[0]),PT_DESCRIPTION,"price of energy on tier above price or price base",
			PT_double, "second_tier_price[$/kWh]", PADDR(tier_price[1]),PT_DESCRIPTION,"first tier price of energy between second and third tier energy",
			PT_double, "second_tier_energy[kWh]", PADDR(tier_energy[1]),PT_DESCRIPTION,"price of energy on tier above first tier",
			PT_double, "third_tier_price[$/kWh]", PADDR(tier_price[2]),PT_DESCRIPTION,"first tier price of energy greater than third tier energy",
			PT_double, "third_tier_energy[kWh]", PADDR(tier_energy[2]),PT_DESCRIPTION,"price of energy on tier above second tier",

			NULL)<1) GL_THROW("unable to publish properties in %s",__FILE__);

			//Deltamode functions
			if (gl_publish_function(oclass,	"delta_linkage_node", (FUNCTIONADDR)delta_linkage)==NULL)
				GL_THROW("Unable to publish triplex_meter delta_linkage function");
			if (gl_publish_function(oclass,	"interupdate_pwr_object", (FUNCTIONADDR)interupdate_triplex_meter)==NULL)
				GL_THROW("Unable to publish triplex_meter deltamode function");
<<<<<<< HEAD
			if (gl_publish_function(oclass,	"delta_freq_pwr_object", (FUNCTIONADDR)delta_frequency_node)==NULL)
				GL_THROW("Unable to publish triplex_meter deltamode function");
			if (gl_publish_function(oclass,	"pwr_object_swing_swapper", (FUNCTIONADDR)swap_node_swing_status)==NULL)
				GL_THROW("Unable to publish triplex_meter swing-swapping function");
			if (gl_publish_function(oclass,	"pwr_current_injection_update_map", (FUNCTIONADDR)node_map_current_update_function)==NULL)
				GL_THROW("Unable to publish triplex_meter current injection update mapping function");
			if (gl_publish_function(oclass,	"attach_vfd_to_pwr_object", (FUNCTIONADDR)attach_vfd_to_node)==NULL)
				GL_THROW("Unable to publish triplex_meter VFD attachment function");
			if (gl_publish_function(oclass, "pwr_object_reset_disabled_status", (FUNCTIONADDR)node_reset_disabled_status) == NULL)
				GL_THROW("Unable to publish triplex_meter island-status-reset function");

			// market price name
			gl_global_create("powerflow::market_price_name",PT_char1024,&market_price_name,NULL);
=======

                        // market price name
                        gl_global_create("powerflow::market_price_name",PT_char1024,&market_price_name,NULL);
>>>>>>> b8722c81
		}
}

int triplex_meter::isa(char *classname)
{
	return strcmp(classname,"triplex_meter")==0 || triplex_node::isa(classname);
}

// Create a distribution triplex_meter from the defaults template, return 1 on success
int triplex_meter::create()
{
	int result = triplex_node::create();
	measured_real_energy = measured_reactive_energy = 0;
	measured_real_energy_delta = measured_reactive_energy_delta = 0;
    last_measured_real_energy = last_measured_reactive_energy = 0;
	last_measured_real_power = last_measured_reactive_power = 0.0;
    measured_energy_delta_timestep = -1;
    start_timestamp = 0;
    last_delta_timestamp = 0;
	measured_power = 0;
	measured_demand = 0;
	last_t = dt = next_time = 0;
	previous_energy_total = 0;

	hourly_acc = 0.0;
	monthly_bill = 0.0;
	monthly_energy = 0.0;
	previous_monthly_energy = 0.0;
	bill_mode = BM_NONE;
	power_market = 0;
	price_prop = 0;
	bill_day = 15;
	last_bill_month = -1;
	price = 0.0;
	tier_price[0] = tier_price[1] = tier_price[2] = 0;
	tier_energy[0] = tier_energy[1] = tier_energy[2] = 0;
	last_price = 0;
	last_tier_price[0] = 0;
	last_tier_price[1] = 0;
	last_tier_price[2] = 0;
	last_price_base = 0;
	tpmeter_power_consumption = complex(0,0);

	tpmeter_interrupted = false;	//Assumes we start as "uninterrupted"
	tpmeter_interrupted_secondary = false;	//Assumes start with no momentary interruptions

	//zero the various interval measurements, just because
	measured_real_max_voltage_in_interval[0] =  measured_real_max_voltage_in_interval[1] = measured_real_max_voltage_in_interval[2] = 0.0;
	measured_imag_max_voltage_in_interval[0] = 	measured_imag_max_voltage_in_interval[1] = measured_imag_max_voltage_in_interval[2] = 0.0;
	measured_real_min_voltage_in_interval[0] =  measured_real_min_voltage_in_interval[1] = measured_real_min_voltage_in_interval[2] = 0.0;
	measured_imag_min_voltage_in_interval[0] = measured_imag_min_voltage_in_interval[1] = measured_imag_min_voltage_in_interval[2] = 0.0;
	measured_avg_voltage_mag_in_interval[0] =  measured_avg_voltage_mag_in_interval[1] = measured_avg_voltage_mag_in_interval[2] = 0.0;

	//power average items
	measured_real_max_power_in_interval = 0.0;
	measured_reactive_max_power_in_interval = 0.0;
	measured_real_min_power_in_interval = 0.0;
	measured_reactive_min_power_in_interval = 0.0;
	measured_real_avg_power_in_interval = 0.0;
	measured_reactive_avg_power_in_interval = 0.0;

	last_measured_max_real_power = 0.0;
	last_measured_min_real_power = 0.0;
	last_measured_max_reactive_power = 0.0;
	last_measured_min_reactive_power = 0.0;
	last_measured_avg_real_power = 0.0;
	last_measured_avg_reactive_power = 0.0;

	return result;
}

// Initialize a distribution triplex_meter, return 1 on success
int triplex_meter::init(OBJECT *parent)
{
#ifdef SUPPORT_OUTAGES
	sustained_count=0;	//reliability sustained event counter
	momentary_count=0;	//reliability momentary event counter
	total_count=0;		//reliability total event counter
	s_flag=0;
	t_flag=0;
	pre_load=0;
#endif

	if(power_market != 0){
		price_prop = gl_get_property(power_market, market_price_name);
		if(price_prop == 0){
			GL_THROW("triplex_meter::power_market object \'%s\' does not publish \'%s\'", (power_market->name ? power_market->name : "(anon)"), (const char*)market_price_name);
		}
	}
	check_prices();

	return triplex_node::init(parent);
}


int triplex_meter::check_prices(){
	if(bill_mode == BM_UNIFORM){
		if(price < 0.0){
			//GL_THROW("triplex_meter price is negative!"); // This shouldn't throw an error - negative prices are okay JCF
		}
	} else if(bill_mode == BM_TIERED || bill_mode == BM_TIERED_RTP){
		if(tier_price[1] == 0){
			tier_price[1] = tier_price[0];
			tier_energy[1] = tier_energy[0];
		}
		if(tier_price[2] == 0){
			tier_price[2] = tier_price[1];
			tier_energy[2] = tier_energy[1];
		}
		if(tier_energy[2] < tier_energy[1] || tier_energy[1] < tier_energy[0]){
			GL_THROW("triplex_meter energy tiers quantity trend improperly");
		}
		for(int i = 0; i < 3; ++i){
			if(tier_price[i] < 0.0 || tier_energy[i] < 0.0)
				GL_THROW("triplex_meter tiers cannot have negative values");
		}
	}

	if(bill_mode == BM_HOURLY || bill_mode == BM_TIERED_RTP){
		if(power_market == 0 || price_prop == 0){
			GL_THROW("triplex_meter cannot use real time energy prices without a power market that publishes the next price");
		}
		//price = *gl_get_double(power_market,price_prop);
	}

	// initialize these to the same value
	last_price = price;
	last_price_base = price_base;
	last_tier_price[0] = tier_price[0];
	last_tier_price[1] = tier_price[1];
	last_tier_price[2] = tier_price[2];

	return 0;
}
TIMESTAMP triplex_meter::presync(TIMESTAMP t0)
{
	if (tpmeter_power_consumption != complex(0,0))
		power[0] = power[1] = 0.0;

	//Reliability addition - clear momentary flag if set
	if (tpmeter_interrupted_secondary == true)
		tpmeter_interrupted_secondary = false;

    // Capturing first timestamp of simulation for use in delta energy measurements.
    if (t0 != 0 && start_timestamp == 0)
        start_timestamp = t0;

	return triplex_node::presync(t0);
}
//Sync needed for reliability
TIMESTAMP triplex_meter::sync(TIMESTAMP t0)
{
	int TempNodeRef;

	//Reliability check
	if ((fault_check_object != NULL) && (solver_method == SM_NR))	//proper solver fault_check is present (so might need to set flag
	{
		if (NR_node_reference==-99)	//Childed
		{
			TempNodeRef=*NR_subnode_reference;
		}
		else	//Normal
		{
			//Just assign it to our normal index
			TempNodeRef=NR_node_reference;
		}

		if ((NR_busdata[TempNodeRef].origphases & NR_busdata[TempNodeRef].phases) != NR_busdata[TempNodeRef].origphases)	//We have a phase mismatch - something has been lost
		{
			tpmeter_interrupted = true;	//Someone is out of service, they just may not know it

			//See if we were "momentary" as well - if so, clear us.
			if (tpmeter_interrupted_secondary == true)
				tpmeter_interrupted_secondary = false;
		}
		else
		{
			tpmeter_interrupted = false;	//All is well
		}
	}

	if (tpmeter_power_consumption != complex(0,0))
	{
		power[0] += tpmeter_power_consumption/2;
		power[1] += tpmeter_power_consumption/2;
	}

	return triplex_node::sync(t0);

}

// Synchronize a distribution triplex_meter
TIMESTAMP triplex_meter::postsync(TIMESTAMP t0, TIMESTAMP t1)
{
	OBJECT *obj = OBJECTHDR(this);
	TIMESTAMP rv = TS_NEVER;
	TIMESTAMP hr = TS_NEVER;

	//Call node postsync now, otherwise current_inj isn't right
	rv = triplex_node::postsync(t1);

	//measured_voltage[0] = voltage[0];
	//measured_voltage[1] = voltage[1];
	//measured_voltage[2] = voltage[2];

	//Really no idea why this is done -- maybe to force a polar status?
	measured_voltage[0].SetPolar(voltage[0].Mag(),voltage[0].Arg());
	measured_voltage[1].SetPolar(voltage[1].Mag(),voltage[1].Arg());
	measured_voltage[2].SetPolar(voltage[2].Mag(),voltage[2].Arg());

	if (t1 > last_t)
	{
		dt = t1 - last_t;
		last_t = t1;
	}
	else
		dt = 0;

	//READLOCK_OBJECT(obj);
	measured_current[0] = current_inj[0];
	measured_current[1] = current_inj[1];
	//READUNLOCK_OBJECT(obj);
	measured_current[2] = -(measured_current[1]+measured_current[0]);

//		if (dt > 0 && last_t != dt)
	if (dt > 0)
	{
		measured_real_energy += measured_real_power * TO_HOURS(dt);
		measured_reactive_energy += measured_reactive_power * TO_HOURS(dt);
	}

	indiv_measured_power[0] = measured_voltage[0]*(~measured_current[0]);
	indiv_measured_power[1] = complex(-1,0) * measured_voltage[1]*(~measured_current[1]);
	indiv_measured_power[2] = measured_voltage[2]*(~measured_current[2]);

	measured_power = indiv_measured_power[0] + indiv_measured_power[1] + indiv_measured_power[2];

	measured_real_power = (indiv_measured_power[0]).Re()
						+ (indiv_measured_power[1]).Re()
						+ (indiv_measured_power[2]).Re();

	measured_reactive_power = (indiv_measured_power[0]).Im()
							+ (indiv_measured_power[1]).Im()
							+ (indiv_measured_power[2]).Im();

	if (measured_real_power>measured_demand)
		measured_demand=measured_real_power;
	if(measured_energy_delta_timestep > 0) {
		// Delta energy cacluation
		if (t0 == start_timestamp) {
			last_delta_timestamp = start_timestamp;

			//Voltage values
			measured_real_max_voltage_in_interval[0] = voltage1.Re();
			measured_real_max_voltage_in_interval[1] = voltage2.Re();
			measured_real_max_voltage_in_interval[2] = voltage12.Re();
			measured_imag_max_voltage_in_interval[0] = voltage1.Im();
			measured_imag_max_voltage_in_interval[1] = voltage2.Im();
			measured_imag_max_voltage_in_interval[2] = voltage12.Im();
			measured_real_min_voltage_in_interval[0] = voltage1.Re();
			measured_real_min_voltage_in_interval[1] = voltage2.Re();
			measured_real_min_voltage_in_interval[2] = voltage12.Re();
			measured_imag_min_voltage_in_interval[0] = voltage1.Im();
			measured_imag_min_voltage_in_interval[1] = voltage2.Im();
			measured_imag_min_voltage_in_interval[2] = voltage12.Im();
			measured_avg_voltage_mag_in_interval[0] = voltage1.Mag();
			measured_avg_voltage_mag_in_interval[1] = voltage1.Mag();
			measured_avg_voltage_mag_in_interval[2] = voltage1.Mag();

			//Power values
			measured_real_max_power_in_interval = measured_real_power;
			measured_real_min_power_in_interval = measured_real_power;
			measured_real_avg_power_in_interval = measured_real_power;

			measured_reactive_max_power_in_interval = measured_reactive_power;
			measured_reactive_min_power_in_interval = measured_reactive_power;
			measured_reactive_avg_power_in_interval = measured_reactive_power;

			interval_dt = 0;
			interval_count = 0;
		}

		if ((t1 > last_delta_timestamp) && (t1 < last_delta_timestamp + TIMESTAMP(measured_energy_delta_timestep)) && (t1 != t0)) {
			if (interval_count == 0) {
				last_measured_max_voltage[0] = last_measured_voltage[0];
				last_measured_max_voltage[1] = last_measured_voltage[1];
				last_measured_max_voltage[2] = last_measured_voltage[2];
				last_measured_min_voltage[0] = last_measured_voltage[0];
				last_measured_min_voltage[1] = last_measured_voltage[1];
				last_measured_min_voltage[2] = last_measured_voltage[2];
				last_measured_avg_voltage[0] = last_measured_voltage[0].Mag();
				last_measured_avg_voltage[1] = last_measured_voltage[1].Mag();
				last_measured_avg_voltage[2] = last_measured_voltage[2].Mag();

				//Power
				last_measured_min_real_power = last_measured_real_power;
				last_measured_max_real_power = last_measured_real_power;
				last_measured_avg_real_power = last_measured_real_power;
				last_measured_min_reactive_power = last_measured_reactive_power;
				last_measured_max_reactive_power = last_measured_reactive_power;
				last_measured_avg_reactive_power = last_measured_reactive_power;

			} else {
				if (last_measured_max_voltage[0].Mag() < last_measured_voltage[0].Mag()) {
					last_measured_max_voltage[0] = last_measured_voltage[0];
				}
				if (last_measured_max_voltage[1].Mag() < last_measured_voltage[1].Mag()) {
					last_measured_max_voltage[1] = last_measured_voltage[1];
				}
				if (last_measured_max_voltage[2].Mag() < last_measured_voltage[2].Mag()) {
					last_measured_max_voltage[2] = last_measured_voltage[2];
				}
				if (last_measured_min_voltage[0].Mag() > last_measured_voltage[0].Mag()) {
					last_measured_min_voltage[0] = last_measured_voltage[0];
				}
				if (last_measured_min_voltage[1].Mag() > last_measured_voltage[1].Mag()) {
					last_measured_min_voltage[1] = last_measured_voltage[1];
				}
				if (last_measured_min_voltage[2].Mag() > last_measured_voltage[2].Mag()) {
					last_measured_min_voltage[2] = last_measured_voltage[2];
				}

				//Power min/max check
				if (last_measured_max_real_power < last_measured_real_power)
				{
					last_measured_max_real_power = last_measured_real_power;
				}
				if (last_measured_max_reactive_power < last_measured_reactive_power)
				{
					last_measured_max_reactive_power = last_measured_reactive_power;
				}
				if (last_measured_min_real_power > last_measured_real_power)
				{
					last_measured_min_real_power = last_measured_real_power;
				}
				if (last_measured_min_reactive_power > last_measured_reactive_power)
				{
					last_measured_min_reactive_power = last_measured_reactive_power;
				}

				last_measured_avg_voltage[0] = ((interval_dt * last_measured_avg_voltage[0]) + (dt * last_measured_voltage[0].Mag()))/(dt + interval_dt);
				last_measured_avg_voltage[1] = ((interval_dt * last_measured_avg_voltage[1]) + (dt * last_measured_voltage[1].Mag()))/(dt + interval_dt);
				last_measured_avg_voltage[2] = ((interval_dt * last_measured_avg_voltage[2]) + (dt * last_measured_voltage[2].Mag()))/(dt + interval_dt);

				//Update the power averages
				last_measured_avg_real_power = ((interval_dt * last_measured_avg_real_power) + (dt * last_measured_real_power))/(dt + interval_dt);
				last_measured_avg_reactive_power = ((interval_dt * last_measured_avg_reactive_power) + (dt * last_measured_reactive_power))/(dt + interval_dt);
			}
			interval_count++;
			interval_dt = interval_dt + dt;
		}

		if ((t1 == last_delta_timestamp + TIMESTAMP(measured_energy_delta_timestep)) && (t1 != t0))  {
			measured_real_energy_delta = measured_real_energy - last_measured_real_energy;
			measured_reactive_energy_delta = measured_reactive_energy - last_measured_reactive_energy;
			last_measured_real_energy = measured_real_energy;
			last_measured_reactive_energy = measured_reactive_energy;
			last_delta_timestamp = t1;
			if (last_measured_max_voltage[0].Mag() < last_measured_voltage[0].Mag()) {
				last_measured_max_voltage[0] = last_measured_voltage[0];
			}
			if (last_measured_max_voltage[1].Mag() < last_measured_voltage[1].Mag()) {
				last_measured_max_voltage[1] = last_measured_voltage[1];
			}
			if (last_measured_max_voltage[2].Mag() < last_measured_voltage[2].Mag()) {
				last_measured_max_voltage[2] = last_measured_voltage[2];
			}
			if (last_measured_min_voltage[0].Mag() > last_measured_voltage[0].Mag()) {
				last_measured_min_voltage[0] = last_measured_voltage[0];
			}
			if (last_measured_min_voltage[1].Mag() > last_measured_voltage[1].Mag()) {
				last_measured_min_voltage[1] = last_measured_voltage[1];
			}
			if (last_measured_min_voltage[2].Mag() > last_measured_voltage[2].Mag()) {
				last_measured_min_voltage[2] = last_measured_voltage[2];
			}

			//Power min/max check
			if (last_measured_max_real_power < last_measured_real_power)
			{
				last_measured_max_real_power = last_measured_real_power;
			}
			if (last_measured_max_reactive_power < last_measured_reactive_power)
			{
				last_measured_max_reactive_power = last_measured_reactive_power;
			}
			if (last_measured_min_real_power > last_measured_real_power)
			{
				last_measured_min_real_power = last_measured_real_power;
			}
			if (last_measured_min_reactive_power > last_measured_reactive_power)
			{
				last_measured_min_reactive_power = last_measured_reactive_power;
			}

			last_measured_avg_voltage[0] = ((interval_dt * last_measured_avg_voltage[0]) + (dt * last_measured_voltage[0].Mag()))/(dt + interval_dt);
			last_measured_avg_voltage[1] = ((interval_dt * last_measured_avg_voltage[1]) + (dt * last_measured_voltage[1].Mag()))/(dt + interval_dt);
			last_measured_avg_voltage[2] = ((interval_dt * last_measured_avg_voltage[2]) + (dt * last_measured_voltage[2].Mag()))/(dt + interval_dt);

			//Update the power averages
			last_measured_avg_real_power = ((interval_dt * last_measured_avg_real_power) + (dt * last_measured_real_power))/(dt + interval_dt);
			last_measured_avg_reactive_power = ((interval_dt * last_measured_avg_reactive_power) + (dt * last_measured_reactive_power))/(dt + interval_dt);

			measured_real_max_voltage_in_interval[0] = last_measured_max_voltage[0].Re();
			measured_real_max_voltage_in_interval[1] = last_measured_max_voltage[1].Re();
			measured_real_max_voltage_in_interval[2] = last_measured_max_voltage[2].Re();
			measured_imag_max_voltage_in_interval[0] = last_measured_max_voltage[0].Im();
			measured_imag_max_voltage_in_interval[1] = last_measured_max_voltage[1].Im();
			measured_imag_max_voltage_in_interval[2] = last_measured_max_voltage[2].Im();
			measured_real_min_voltage_in_interval[0] = last_measured_min_voltage[0].Re();
			measured_real_min_voltage_in_interval[1] = last_measured_min_voltage[1].Re();
			measured_real_min_voltage_in_interval[2] = last_measured_min_voltage[2].Re();
			measured_imag_min_voltage_in_interval[0] = last_measured_min_voltage[0].Im();
			measured_imag_min_voltage_in_interval[1] = last_measured_min_voltage[1].Im();
			measured_imag_min_voltage_in_interval[2] = last_measured_min_voltage[2].Im();
			measured_avg_voltage_mag_in_interval[0] = last_measured_avg_voltage[0];
			measured_avg_voltage_mag_in_interval[1] = last_measured_avg_voltage[1];
			measured_avg_voltage_mag_in_interval[2] = last_measured_avg_voltage[2];

			//Power values
			measured_real_max_power_in_interval = last_measured_max_real_power;
			measured_real_min_power_in_interval = last_measured_min_real_power;
			measured_real_avg_power_in_interval = last_measured_avg_real_power;
			
			measured_reactive_max_power_in_interval = last_measured_max_reactive_power;
			measured_reactive_min_power_in_interval = last_measured_min_reactive_power;
			measured_reactive_avg_power_in_interval = last_measured_avg_reactive_power;

			interval_dt = 0;
			interval_count = 0;
		}

		last_measured_voltage[0] = voltage1;
		last_measured_voltage[1] = voltage2;
		last_measured_voltage[2] = voltage12;
		if (rv > last_delta_timestamp + TIMESTAMP(measured_energy_delta_timestep)) {
			rv = last_delta_timestamp + TIMESTAMP(measured_energy_delta_timestep);
		}
	}


	if (bill_mode == BM_UNIFORM || bill_mode == BM_TIERED)
	{
		if (dt > 0)
			process_bill(t1);

		// Decide when the next billing HAS to be processed (one month later)
		if (monthly_bill == previous_monthly_bill)
		{
			DATETIME t_next;
			gl_localtime(t1,&t_next);

			t_next.day = bill_day;

			if (t_next.month != 12)
				t_next.month += 1;
			else
			{
				t_next.month = 1;
				t_next.year += 1;
			}
			t_next.tz[0] = 0;
			next_time =	gl_mktime(&t_next);
		}
	}

	if( (bill_mode == BM_HOURLY || bill_mode == BM_TIERED_RTP) && power_market != NULL && price_prop != NULL){
		double seconds;
		if (dt != last_t)
			seconds = (double)(dt);
		else
			seconds = 0;
		
		if (seconds > 0)
		{
			hourly_acc += seconds/3600 * price * last_measured_real_power/1000;
			process_bill(t1);
		}

		// Now that we've accumulated the bill for the last time period, update to the new price
		double *pprice = (gl_get_double(power_market, price_prop));
		last_price = price = *pprice;

		if (monthly_bill == previous_monthly_bill)
		{
			DATETIME t_next;
			gl_localtime(t1,&t_next);

			t_next.day = bill_day;

			if (t_next.month != 12)
				t_next.month += 1;
			else
			{
				t_next.month = 1;
				t_next.year += 1;
			}
			t_next.tz[0] = 0;
			next_time =	gl_mktime(&t_next);
		}
	}

	//Update the power trackers
	last_measured_real_power = measured_real_power;
	last_measured_reactive_power = measured_reactive_power;

	if (next_time != 0 && next_time < rv)
		return -next_time;
	else
		return rv;
}

double triplex_meter::process_bill(TIMESTAMP t1){
	DATETIME dtime;
	gl_localtime(t1,&dtime);

	monthly_energy = measured_real_energy/1000 - previous_energy_total;
	monthly_bill = monthly_fee;
	switch(bill_mode){
		case BM_NONE:
			break;
		case BM_UNIFORM:
			monthly_bill += monthly_energy * price;
			break;
		case BM_TIERED:
			if(monthly_energy < tier_energy[0])
				monthly_bill += last_price * monthly_energy;
			else if(monthly_energy < tier_energy[1])
				monthly_bill += last_price*tier_energy[0] + last_tier_price[0]*(monthly_energy - tier_energy[0]);
			else if(monthly_energy < tier_energy[2])
				monthly_bill += last_price*tier_energy[0] + last_tier_price[0]*(tier_energy[1] - tier_energy[0]) + last_tier_price[1]*(monthly_energy - tier_energy[1]);
			else
				monthly_bill += last_price*tier_energy[0] + last_tier_price[0]*(tier_energy[1] - tier_energy[0]) + last_tier_price[1]*(tier_energy[2] - tier_energy[1]) + last_tier_price[2]*(monthly_energy - tier_energy[2]);
			break;
		case BM_HOURLY:
			monthly_bill += hourly_acc;
			break;
		case BM_TIERED_RTP:
			monthly_bill += hourly_acc;
			if(monthly_energy < tier_energy[0])
				monthly_bill += last_price_base * monthly_energy;
			else if(monthly_energy < tier_energy[1])
				monthly_bill += last_price_base*tier_energy[0] + last_tier_price[0]*(monthly_energy - tier_energy[0]);
			else if(monthly_energy < tier_energy[2])
				monthly_bill += last_price_base*tier_energy[0] + last_tier_price[0]*(tier_energy[1] - tier_energy[0]) + last_tier_price[1]*(monthly_energy - tier_energy[1]);
			else
				monthly_bill += last_price_base*tier_energy[0] + last_tier_price[0]*(tier_energy[1] - tier_energy[0]) + last_tier_price[1]*(tier_energy[2] - tier_energy[1]) + last_tier_price[2]*(monthly_energy - tier_energy[2]);
			break;
	}

	if (dtime.day == bill_day && dtime.hour == 0 && dtime.month != last_bill_month)
	{
		previous_monthly_bill = monthly_bill;
		previous_monthly_energy = monthly_energy;
		previous_energy_total = measured_real_energy/1000;
		last_bill_month = dtime.month;
		hourly_acc = 0;
	}

	last_price = price;
	last_price_base = price_base;
	last_tier_price[0] = tier_price[0];
	last_tier_price[1] = tier_price[1];
	last_tier_price[2] = tier_price[2];

	return monthly_bill;
}

//////////////////////////////////////////////////////////////////////////
// IMPLEMENTATION OF DELTA MODE
//////////////////////////////////////////////////////////////////////////
//Module-level call
SIMULATIONMODE triplex_meter::inter_deltaupdate_triplex_meter(unsigned int64 delta_time, unsigned long dt, unsigned int iteration_count_val,bool interupdate_pos)
{
	OBJECT *hdr = OBJECTHDR(this);
	int TempNodeRef;
	double deltat, deltatimedbl;
	STATUS return_status_val;

	//Create delta_t variable
	deltat = (double)dt/(double)DT_SECOND;

	//Update time tracking variable - mostly for GFA functionality calls
	if ((iteration_count_val==0) && (interupdate_pos == false)) //Only update timestamp tracker on first iteration
	{
		//Get decimal timestamp value
		deltatimedbl = (double)delta_time/(double)DT_SECOND; 

		//Update tracking variable
		prev_time_dbl = (double)gl_globalclock + deltatimedbl;

		//Update frequency calculation values (if needed)
		if (fmeas_type != FM_NONE)
		{
			//Copy the tracker value
			memcpy(&prev_freq_state,&curr_freq_state,sizeof(FREQM_STATES));
		}
	}

	//Initialization items
	if ((delta_time==0) && (iteration_count_val==0) && (interupdate_pos == false) && (fmeas_type != FM_NONE))	//First run of new delta call
	{
		//Initialize dynamics
		init_freq_dynamics();
	}//End first pass and timestep of deltamode (initial condition stuff)

	//Perform the GFA update, if enabled
	if ((GFA_enable == true) && (iteration_count_val == 0) && (interupdate_pos == false))	//Always just do on the first pass
	{
		//Do the checks
		GFA_Update_time = perform_GFA_checks(deltat);
	}

	if (interupdate_pos == false)	//Before powerflow call
	{
		//Triplex meter presync items
			if (tpmeter_power_consumption != complex(0,0))
				power[0] = power[1] = 0.0;

			//Reliability addition - clear momentary flag if set
			if (tpmeter_interrupted_secondary == true)
				tpmeter_interrupted_secondary = false;

		//Call triplex-specific call
		BOTH_triplex_node_presync_fxn();

		//Call node presync-equivalent items
		NR_node_presync_fxn(0);

		//Triplex-meter specific sync items
			//Reliability check
			if ((fault_check_object != NULL) && (solver_method == SM_NR))	//proper solver fault_check is present (so might need to set flag
			{
				if (NR_node_reference==-99)	//Childed
				{
					TempNodeRef=*NR_subnode_reference;
				}
				else	//Normal
				{
					//Just assign it to our normal index
					TempNodeRef=NR_node_reference;
				}

				if ((NR_busdata[TempNodeRef].origphases & NR_busdata[TempNodeRef].phases) != NR_busdata[TempNodeRef].origphases)	//We have a phase mismatch - something has been lost
				{
					tpmeter_interrupted = true;	//Someone is out of service, they just may not know it

					//See if we were "momentary" as well - if so, clear us.
					if (tpmeter_interrupted_secondary == true)
						tpmeter_interrupted_secondary = false;
				}
				else
				{
					tpmeter_interrupted = false;	//All is well
				}
			}

			if (tpmeter_power_consumption != complex(0,0))
			{
				power[0] += tpmeter_power_consumption/2;
				power[1] += tpmeter_power_consumption/2;
			}

		//Call sync-equivalent of triplex portion first
		BOTH_triplex_node_sync_fxn();

		//Call node sync-equivalent items (solver occurs at end of sync)
		NR_node_sync_fxn(hdr);

		return SM_DELTA;	//Just return something other than SM_ERROR for this call
	}//End Before NR solver (or inclusive)
	else	//After the call
	{
		//Perform node postsync-like updates on the values - call first so current is right
		BOTH_node_postsync_fxn(hdr);

		//Triplex_meter-specific postsync
			measured_voltage[0].SetPolar(voltageA.Mag(),voltageA.Arg());
			measured_voltage[1].SetPolar(voltageB.Mag(),voltageB.Arg());
			measured_voltage[2].SetPolar(voltageC.Mag(),voltageC.Arg());

			measured_current[0] = current_inj[0];
			measured_current[1] = current_inj[1];
			measured_current[2] = -(measured_current[1]+measured_current[0]);

			indiv_measured_power[0] = measured_voltage[0]*(~measured_current[0]);
			indiv_measured_power[1] = complex(-1,0) * measured_voltage[1]*(~measured_current[1]);
			indiv_measured_power[2] = measured_voltage[2]*(~measured_current[2]);

			measured_power = indiv_measured_power[0] + indiv_measured_power[1] + indiv_measured_power[2];

			measured_real_power = (indiv_measured_power[0]).Re()
								+ (indiv_measured_power[1]).Re()
								+ (indiv_measured_power[2]).Re();

			measured_reactive_power = (indiv_measured_power[0]).Im()
									+ (indiv_measured_power[1]).Im()
									+ (indiv_measured_power[2]).Im();

			if (measured_real_power>measured_demand)
				measured_demand=measured_real_power;

		//Frequency measurement stuff
		if (fmeas_type != FM_NONE)
		{
			return_status_val = calc_freq_dynamics(deltat);

			//Check it
			if (return_status_val == FAILED)
			{
				return SM_ERROR;
			}
		}//End frequency measurement desired
		//Default else -- don't calculate it

		//See if GFA functionality is required, since it may require iterations or "continance"
		if (GFA_enable == true)
		{
			//See if our return is value
			if ((GFA_Update_time > 0.0) && (GFA_Update_time < 1.7))
			{
				//Force us to stay
				return SM_DELTA;
			}
			else	//Just return whatever we were going to do
			{
				return SM_EVENT;
			}
		}
		else	//Normal mode
		{
			return SM_EVENT;
		}
	}//End "After NR solver" branch
}

//////////////////////////////////////////////////////////////////////////
// IMPLEMENTATION OF CORE LINKAGE
//////////////////////////////////////////////////////////////////////////

EXPORT int isa_triplex_meter(OBJECT *obj, char *classname)
{
	return OBJECTDATA(obj,triplex_meter)->isa(classname);
}

EXPORT int create_triplex_meter(OBJECT **obj, OBJECT *parent)
{
	try
	{
		*obj = gl_create_object(triplex_meter::oclass);
		if (*obj!=NULL)
		{
			triplex_meter *my = OBJECTDATA(*obj,triplex_meter);
			gl_set_parent(*obj,parent);
			return my->create();
		}
		else
			return 0;
	}
	CREATE_CATCHALL(triplex_meter);
}

EXPORT int init_triplex_meter(OBJECT *obj)
{
	try {
		triplex_meter *my = OBJECTDATA(obj,triplex_meter);
		return my->init(obj->parent);
	}
	INIT_CATCHALL(triplex_meter);
}

EXPORT TIMESTAMP sync_triplex_meter(OBJECT *obj, TIMESTAMP t0, PASSCONFIG pass)
{
	try {
		triplex_meter *pObj = OBJECTDATA(obj,triplex_meter);
		TIMESTAMP t1;
		switch (pass) {
		case PC_PRETOPDOWN:
			return pObj->presync(t0);
		case PC_BOTTOMUP:
			return pObj->sync(t0);
		case PC_POSTTOPDOWN:
			t1 = pObj->postsync(obj->clock,t0);
			obj->clock = t0;
			return t1;
		default:
			throw "invalid pass request";
		}
		throw "invalid pass request";
	}
	SYNC_CATCHALL(triplex_meter);
}

EXPORT int notify_triplex_meter(OBJECT *obj, int update_mode, PROPERTY *prop, char *value){
	triplex_meter *n = OBJECTDATA(obj, triplex_meter);
	int rv = 1;

	rv = n->notify(update_mode, prop, value);

	return rv;
}

//Deltamode export
EXPORT SIMULATIONMODE interupdate_triplex_meter(OBJECT *obj, unsigned int64 delta_time, unsigned long dt, unsigned int iteration_count_val, bool interupdate_pos)
{
	triplex_meter *my = OBJECTDATA(obj,triplex_meter);
	SIMULATIONMODE status = SM_ERROR;
	try
	{
		status = my->inter_deltaupdate_triplex_meter(delta_time,dt,iteration_count_val,interupdate_pos);
		return status;
	}
	catch (char *msg)
	{
		gl_error("interupdate_triplex_meter(obj=%d;%s): %s", obj->id, obj->name?obj->name:"unnamed", msg);
		return status;
	}
}

int triplex_meter::kmldata(int (*stream)(const char*,...))
{
	int phase[3] = {has_phase(PHASE_A),has_phase(PHASE_B),has_phase(PHASE_C)};

	// TODO: this voltage and power breakdown should go in triplex_node
	double basis = has_phase(PHASE_A) ? 0 : ( has_phase(PHASE_B) ? 240 : has_phase(PHASE_C) ? 120 : 0 );
	stream("<CAPTION>%s #%d</CAPTION>\n", get_oclass()->get_name(), get_id());
	stream("<TR>"
			"<TH WIDTH=\"25%\" ALIGN=CENTER>Property<HR></TH>\n"
			"<TH WIDTH=\"25%\" COLSPAN=2 ALIGN=CENTER><NOBR>Line 1</NOBR><HR></TH>\n"
			"<TH WIDTH=\"25%\" COLSPAN=2 ALIGN=CENTER><NOBR>Line 2</NOBR><HR></TH>\n"
			"<TH WIDTH=\"25%\" COLSPAN=2 ALIGN=CENTER><NOBR>Neutral</NOBR><HR></TH>\n"
			"</TR>\n");

	// voltages
	stream("<TR><TH ALIGN=LEFT>Voltage</TH>\n");
	stream("<TD ALIGN=RIGHT STYLE=\"font-family:courier;\"><NOBR>%.3f</NOBR></TD><TD ALIGN=LEFT>kV</TD>\n", measured_voltage[0].Mag()/1000);
	stream("<TD ALIGN=RIGHT STYLE=\"font-family:courier;\"><NOBR>%.3f</NOBR></TD><TD ALIGN=LEFT>kV</TD>\n", measured_voltage[1].Mag()/1000);
	stream("<TD ALIGN=RIGHT STYLE=\"font-family:courier;\"><NOBR>%.3f</NOBR></TD><TD ALIGN=LEFT>kV</TD>\n", measured_voltage[2].Mag()/1000);
	stream("</TR>\n");
	stream("<TR><TH ALIGN=LEFT>&nbsp</TH>\n");
	stream("<TD ALIGN=RIGHT STYLE=\"font-family:courier;\"><NOBR>%.3f</NOBR></TD><TD ALIGN=LEFT>&deg;</TD>\n", measured_voltage[0].Arg()*180/3.1416 - basis);
	stream("<TD ALIGN=RIGHT STYLE=\"font-family:courier;\"><NOBR>%.3f</NOBR></TD><TD ALIGN=LEFT>&deg;</TD>\n", measured_voltage[1].Arg()*180/3.1416 - basis);
	stream("<TD ALIGN=RIGHT STYLE=\"font-family:courier;\"><NOBR>%.3f</NOBR></TD><TD ALIGN=LEFT>&deg;</TD>\n", measured_voltage[2].Arg()*180/3.1416);
	stream("</TR>\n");

	// power
	stream("<TR><TH ALIGN=LEFT>Power</TH>\n");
	stream("<TD ALIGN=RIGHT STYLE=\"font-family:courier;\"><NOBR>%.3f</NOBR</TD><TD ALIGN=LEFT>kW</TD>\n", indiv_measured_power[0].Re()/1000);
	stream("<TD ALIGN=RIGHT STYLE=\"font-family:courier;\"><NOBR>%.3f</NOBR</TD><TD ALIGN=LEFT>kW</TD>\n", indiv_measured_power[1].Re()/1000);
	stream("<TD ALIGN=RIGHT STYLE=\"font-family:courier;\"><NOBR>%.3f</NOBR</TD><TD ALIGN=LEFT>kW</TD>\n", indiv_measured_power[2].Re()/1000);
	stream("</TR>\n");
	stream("<TR><TH ALIGN=LEFT>Power</TH>\n");
	stream("<TD ALIGN=RIGHT STYLE=\"font-family:courier;\"><NOBR>%.3f</NOBR</TD><TD ALIGN=LEFT>kVAR</TD>\n", indiv_measured_power[0].Im()/1000);
	stream("<TD ALIGN=RIGHT STYLE=\"font-family:courier;\"><NOBR>%.3f</NOBR</TD><TD ALIGN=LEFT>kVAR</TD>\n", indiv_measured_power[1].Im()/1000);
	stream("<TD ALIGN=RIGHT STYLE=\"font-family:courier;\"><NOBR>%.3f</NOBR</TD><TD ALIGN=LEFT>kVAR</TD>\n", indiv_measured_power[2].Im()/1000);
	stream("</TR>\n");

	// power
	stream("<TR><TH>&nbsp;</TH><TH ALIGN=CENTER COLSPAN=6>Total<HR/></TH></TR>");
	stream("<TR><TH ALIGN=LEFT>Power</TH>\n");
	stream("<TD ALIGN=CENTER COLSPAN=6 STYLE=\"font-family:courier;\"><NOBR>%.3f&nbsp;kW</NOBR</TD>\n", measured_real_power/1000);
	stream("</TR>\n");

	// energy
	stream("<TR><TH ALIGN=LEFT>Energy</TH>");
	stream("<TD ALIGN=CENTER COLSPAN=6 STYLE=\"font-family:courier;\"><NOBR>%.3f&nbsp;kWh</NOBR</TD>\n", measured_real_energy/1000);
	stream("</TR>\n");

	if ( voltage12.Mag()/2<0.5*nominal_voltage ) return 0; // black
	if ( voltage12.Mag()/2<0.95*nominal_voltage ) return 1; // blue
	if ( voltage12.Mag()/2>1.05*nominal_voltage ) return 3; // red
	return 2; // green
}

/**@}**/<|MERGE_RESOLUTION|>--- conflicted
+++ resolved
@@ -147,12 +147,7 @@
 			NULL)<1) GL_THROW("unable to publish properties in %s",__FILE__);
 
 			//Deltamode functions
-			if (gl_publish_function(oclass,	"delta_linkage_node", (FUNCTIONADDR)delta_linkage)==NULL)
-				GL_THROW("Unable to publish triplex_meter delta_linkage function");
 			if (gl_publish_function(oclass,	"interupdate_pwr_object", (FUNCTIONADDR)interupdate_triplex_meter)==NULL)
-				GL_THROW("Unable to publish triplex_meter deltamode function");
-<<<<<<< HEAD
-			if (gl_publish_function(oclass,	"delta_freq_pwr_object", (FUNCTIONADDR)delta_frequency_node)==NULL)
 				GL_THROW("Unable to publish triplex_meter deltamode function");
 			if (gl_publish_function(oclass,	"pwr_object_swing_swapper", (FUNCTIONADDR)swap_node_swing_status)==NULL)
 				GL_THROW("Unable to publish triplex_meter swing-swapping function");
@@ -165,11 +160,6 @@
 
 			// market price name
 			gl_global_create("powerflow::market_price_name",PT_char1024,&market_price_name,NULL);
-=======
-
-                        // market price name
-                        gl_global_create("powerflow::market_price_name",PT_char1024,&market_price_name,NULL);
->>>>>>> b8722c81
 		}
 }
 
