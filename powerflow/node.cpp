--- conflicted
+++ resolved
@@ -2263,97 +2263,6 @@
 	char loop_index_val;
 	gld::complex temp_curr_rotate_value, temp_curr_calc_value;
 
-<<<<<<< HEAD
-=======
-			//Lock the parent for accumulation
-			LOCK_OBJECT(SubNodeParent);
-
-			//Update post them.  Row 1 is power, row 2 is admittance, row 3 is current
-			ParToLoad->Extra_Data[0] += power[0];
-			ParToLoad->Extra_Data[1] += power[1];
-			ParToLoad->Extra_Data[2] += power[2];
-
-			ParToLoad->Extra_Data[3] += shunt[0];
-			ParToLoad->Extra_Data[4] += shunt[1];
-			ParToLoad->Extra_Data[5] += shunt[2];
-
-			ParToLoad->Extra_Data[6] += current[0];
-			ParToLoad->Extra_Data[7] += current[1];
-			ParToLoad->Extra_Data[8] += current[2];
-
-			//Add in the unrotated stuff too -- it should never be subject to "connectivity"
-			ParToLoad->pre_rotated_current[0] += pre_rotated_current[0];
-			ParToLoad->pre_rotated_current[1] += pre_rotated_current[1];
-			ParToLoad->pre_rotated_current[2] += pre_rotated_current[2];
-
-			//And the deltamode accumulators too -- if deltamode
-			if (deltamode_inclusive == true)
-			{
-				//Pull our parent value down -- everything is being pushed up there anyways
-				//Pulling to keep meters accurate (theoretically)
-				deltamode_dynamic_current[0] = ParToLoad->deltamode_dynamic_current[0];
-				deltamode_dynamic_current[1] = ParToLoad->deltamode_dynamic_current[1];
-				deltamode_dynamic_current[2] = ParToLoad->deltamode_dynamic_current[2];
-			}
-
-			//Import power and "load" characteristics for explicit delta/wye portions
-			for (loop_index_var=0; loop_index_var<6; loop_index_var++)
-			{
-				ParToLoad->power_dy[loop_index_var] += power_dy[loop_index_var];
-				ParToLoad->shunt_dy[loop_index_var] += shunt_dy[loop_index_var];
-				ParToLoad->current_dy[loop_index_var] += current_dy[loop_index_var];
-			}
-
-			//Finished, unlock parent
-			UNLOCK_OBJECT(SubNodeParent);
-
-			//Update our tracking variable
-			for (loop_index_var=0; loop_index_var<6; loop_index_var++)
-			{
-				last_child_power_dy[loop_index_var][0] = power_dy[loop_index_var];
-				last_child_power_dy[loop_index_var][1] = shunt_dy[loop_index_var];
-				last_child_power_dy[loop_index_var][2] = current_dy[loop_index_var];
-			}
-
-			//Store the unrotated too
-			last_child_power[3][0] = pre_rotated_current[0];
-			last_child_power[3][1] = pre_rotated_current[1];
-			last_child_power[3][2] = pre_rotated_current[2];
-		}//End differently connected child
-
-		//Call the VFD update, if we need it
-		//Note -- this basically precludes childed nodes from working, which is acceptable (programmer says so)
-		if (VFD_attached == true)
-		{
-			//Call the function - make the VFD move us along
-			fxn_ret_value = ((STATUS (*)(OBJECT *))(*VFD_updating_function))(VFD_object);
-
-			//Check the return value
-			if (fxn_ret_value == FAILED)
-			{
-				GL_THROW("node:%d - %s -- Failed VFD updating function",obj->id,(obj->name ? obj->name : "Unnamed"));
-				/*  TROUBLESHOOT
-				While attempting to call the VFD current injection function, an error occurred.  Please try again.
-				If the error persists, please submit an issue.
-				*/
-			}
-		}
-	}//end not uninitialized
-}
-
-TIMESTAMP node::sync(TIMESTAMP t0)
-{
-	TIMESTAMP t1 = powerflow_object::sync(t0);
-	OBJECT *obj = OBJECTHDR(this);
-	complex delta_current[3];
-	complex power_current[3];
-	complex delta_shunt[3];
-	complex delta_shunt_curr[3];
-	complex dy_curr_accum[3];
-	complex temp_current_val[3];
-	char loop_index_val;
-	complex temp_curr_rotate_value, temp_curr_calc_value;
-	
 	//Final initialization issue - has to be here, or childed deltamode stuff fails
 	//This catches any orphaned/islanded single nodes (that link wouldn't catch), so error checks work
 	//and don't segfault things - needs to be duplicated to subclass objects that reference NR before node::sync is called
@@ -2366,8 +2275,6 @@
 			NR_populate();
 		}
 	}
-
->>>>>>> 7f926aa6
 	//Generic time keeping variable - used for phase checks (GS does this explicitly below)
 	if (t0!=prev_NTime)
 	{
