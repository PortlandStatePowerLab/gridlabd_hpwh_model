// $Id: capacitor.h 1182 2008-12-22 22:08:36Z dchassin $
//	Copyright (C) 2008 Battelle Memorial Institute

#ifndef _CAPACITOR_H
#define _CAPACITOR_H

#include "powerflow.h"
#include "node.h"
#include "link.h"

#define TSNVRDBL 9223372036854775808.0
EXPORT SIMULATIONMODE interupdate_capacitor(OBJECT *obj, unsigned int64 delta_time, unsigned long dt, unsigned int iteration_count_val, bool interupdate_pos);

class capacitor : public node
{
public:
	typedef enum {MANUAL=0, VAR=1, VOLT=2, VARVOLT=3, CURRENT=4} CAPCONTROL;
	typedef enum {OPEN=0, CLOSED=1} CAPSWITCH;
	typedef enum {BANK=0, INDIVIDUAL=1} CAPCONTROL2;

	set pt_phase;				// phase PT on
	set phases_connected;		// phases capacitors connected to
	double voltage_set_high;    // high voltage set point for voltage control (turn off)
	double voltage_set_low;     // low voltage set point for voltage control (turn on)
	double VAr_set_high;		// high VAR set point for VAR control (turn off)
	double VAr_set_low;			// low VAR set point for VAR control (turn on)
	double current_set_high;	// high current set point for current control mode (turn on)
	double current_set_low;		// low current set point for current control mode (turn off)
	double capacitor_A;			// Capacitance value for phase A or phase AB
	double capacitor_B;			// Capacitance value for phase B or phase BC
	double capacitor_C;			// Capacitance value for phase C or phase CA
	enumeration control;			// control operation strategy; 0 - manual, 1 - VAr, 2- voltage, 3 - VAr primary,voltage backup.
	enumeration control_level;  // define bank or individual control
	enumeration switchA_state;	// capacitor A switch open or close
	enumeration switchB_state;	// capacitor B switch open or close
	enumeration switchC_state;	// capacitor C switch open or close
	CAPSWITCH prev_switchA_state;
	CAPSWITCH prev_switchB_state;
	CAPSWITCH prev_switchC_state;
	CAPSWITCH init_switchA_state;
	CAPSWITCH init_switchB_state;
	CAPSWITCH init_switchC_state;
	int16 switchA_changed;
	int16 switchB_changed;
	int16 switchC_changed;
	double prev_time;
	double cap_switchA_count;
	double cap_switchB_count;
	double cap_switchC_count;
	OBJECT *RemoteSensor;		// Remote object for sensing values used for control schemes
	OBJECT *SecondaryRemote;	// Secondary Remote object for sensing values used for control schemes (VARVOLT uses two)
	double time_delay;          // control time delay
	double dwell_time;			// Time for system to remain constant before a state change will be passed
	double lockout_time;		// Time for capacitor to remain locked out from further switching operations (VARVOLT control)
	void toggle_bank_status(bool des_status);	//Function to toggle capacitor state (mainly bypass all timers for VVC controller)

	bool cap_sync_fxn(double time_value);						// Functionalized sync routine, so can be called by deltamode
	int cap_prePost_fxn(double time_value);						// Functionalized "pre Node postsync" postsync routine, so can be called by deltamode	
	double cap_postPost_fxn(double result, double time_value);	// Functionalized "post Node postsync" postsync routine, so can be called by deltamode
	SIMULATIONMODE inter_deltaupdate_capacitor(unsigned int64 delta_time, unsigned long dt, unsigned int iteration_count_val, bool interupdate_pos);

protected:
	double time_to_change;       // time until state change
	double dwell_time_left;		// time until dwell interval is met
	double lockout_time_left_A;	// time until lockout interval is met for phase A
	double lockout_time_left_B;	// time until lockout interval is met for phase B
	double lockout_time_left_C;	// time until lockout interval is met for phase C
	double last_time;			// last time capacitor was checked
	double cap_nominal_voltage;	// Nominal voltage for the capacitor. Used for calculation of capacitance value.

public:
	int create(void);
	TIMESTAMP postsync(TIMESTAMP t0);
	TIMESTAMP sync(TIMESTAMP t0);
	capacitor(MODULE *mod);
	inline capacitor(CLASS *cl=oclass):node(cl){};
	int init(OBJECT *parent);
	int isa(char *classname);
	int kmldata(int (*stream)(const char*,...));
	
private:
	complex cap_value[3];		// Capacitor values translated to admittance
	CAPSWITCH switchA_state_Next;	// capacitor A switch open or close at next transition
	CAPSWITCH switchB_state_Next;	// capacitor B switch open or close at next transition
	CAPSWITCH switchC_state_Next;	// capacitor C switch open or close at next transition
	CAPSWITCH switchA_state_Req_Next;	// capacitor A switch open or close requested (dwell checking)
	CAPSWITCH switchB_state_Req_Next;	// capacitor A switch open or close requested (dwell checking)
	CAPSWITCH switchC_state_Req_Next;	// capacitor A switch open or close requested (dwell checking)
	CAPSWITCH switchA_state_Prev;	// capacitor A switch open or close at previous transition (used for manual control)
	CAPSWITCH switchB_state_Prev;	// capacitor B switch open or close at previous transition (used for manual control)
	CAPSWITCH switchC_state_Prev;	// capacitor C switch open or close at previous transition (used for manual control)
	double VArVals[3];				// VAr values recorded (due to nature of how it's recorded, it has to be in here)
	double CurrentVals[3];			// Current magnitude values recorded (due to nature of how it's recorded, it has to be in here)
	bool NotFirstIteration;			// Checks to see if this is the first iteration of the system.
	OBJECT *RNode;					// Remote node to sense voltage measurements (if desired) for VOLT controls
	OBJECT *RLink;					// Remote link to sense power measurements for VAR controls
	bool Iteration_Toggle;			// "Off" iteration tracker
	bool NR_cycle_cap;				// First run of "off" iteration tracker - used to reiterate delta-configured, wye-connected capacitors
<<<<<<< HEAD
	bool deltamode_reiter_request;	// Flag to replicate a reiteration request from sync, since that is handled different in deltamode - used to match QSTS
=======
	gld_property *RNode_voltage[3];	// Pointer for API to map to RNode voltage values
	gld_property *RNode_voltaged[3];	//Pointer for API to map to RNode voltaged values
	gld_property *RLink_indiv_power_in[3];	//Pointer for API to map to RLink indiv_power_in values
	gld_property *RLink_current_in[3];	//Pointer for API to map to RLink current_in values
	FUNCTIONADDR RLink_calculate_power_fxn;	//Pointer to RLink calculate_power function;
>>>>>>> 870b2641

public:
	static CLASS *pclass;
	static CLASS *oclass;
};

#endif // _CAPACITOR_H<|MERGE_RESOLUTION|>--- conflicted
+++ resolved
@@ -96,15 +96,12 @@
 	OBJECT *RLink;					// Remote link to sense power measurements for VAR controls
 	bool Iteration_Toggle;			// "Off" iteration tracker
 	bool NR_cycle_cap;				// First run of "off" iteration tracker - used to reiterate delta-configured, wye-connected capacitors
-<<<<<<< HEAD
 	bool deltamode_reiter_request;	// Flag to replicate a reiteration request from sync, since that is handled different in deltamode - used to match QSTS
-=======
 	gld_property *RNode_voltage[3];	// Pointer for API to map to RNode voltage values
 	gld_property *RNode_voltaged[3];	//Pointer for API to map to RNode voltaged values
 	gld_property *RLink_indiv_power_in[3];	//Pointer for API to map to RLink indiv_power_in values
 	gld_property *RLink_current_in[3];	//Pointer for API to map to RLink current_in values
 	FUNCTIONADDR RLink_calculate_power_fxn;	//Pointer to RLink calculate_power function;
->>>>>>> 870b2641
 
 public:
 	static CLASS *pclass;
