// $Id: motor.cpp 1182 2016-08-15 jhansen $
//	Copyright (C) 2008 Battelle Memorial Institute

#include <stdlib.h>	
#include <stdio.h>
#include <errno.h>
#include <math.h>

#include <iostream>

#include "motor.h"

//////////////////////////////////////////////////////////////////////////
// capacitor CLASS FUNCTIONS
//////////////////////////////////////////////////////////////////////////
CLASS* motor::oclass = NULL;
CLASS* motor::pclass = NULL;

/**
* constructor.  Class registration is only called once to 
* register the class with the core. Include parent class constructor (node)
*
* @param mod a module structure maintained by the core
*/

static PASSCONFIG passconfig = PC_PRETOPDOWN|PC_BOTTOMUP|PC_POSTTOPDOWN;
static PASSCONFIG clockpass = PC_BOTTOMUP;


motor::motor(MODULE *mod):node(mod)
{
	if(oclass == NULL)
	{
		pclass = node::oclass;
		
		oclass = gl_register_class(mod,"motor",sizeof(motor),passconfig|PC_UNSAFE_OVERRIDE_OMIT|PC_AUTOLOCK);
		if (oclass==NULL)
			throw "unable to register class motor";
		else
			oclass->trl = TRL_PRINCIPLE;

		if(gl_publish_variable(oclass,
			PT_INHERIT, "node",
			PT_double, "base_power[W]", PADDR(Pbase),PT_DESCRIPTION,"base power",
			PT_double, "n", PADDR(n),PT_DESCRIPTION,"ratio of stator auxiliary windings to stator main windings",
			PT_double, "Rds[ohm]", PADDR(Rds),PT_DESCRIPTION,"d-axis resistance - single-phase model",
			PT_double, "Rqs[ohm]", PADDR(Rqs),PT_DESCRIPTION,"q-asis resistance - single-phase model",
			PT_double, "Rs[ohm]", PADDR(Rs),PT_DESCRIPTION,"stator resistance - three-phase model",
			PT_double, "Rr[ohm]", PADDR(Rr),PT_DESCRIPTION,"rotor resistance",
			PT_double, "Xm[ohm]", PADDR(Xm),PT_DESCRIPTION,"magnetizing reactance",
			PT_double, "Xr[ohm]", PADDR(Xr),PT_DESCRIPTION,"rotor reactance",
			PT_double, "Xs[ohm]", PADDR(Xs),PT_DESCRIPTION,"stator leakage reactance - three-phase model",
			PT_double, "Xc_run[ohm]", PADDR(Xc1),PT_DESCRIPTION,"running capacitor reactance - single-phase model",
			PT_double, "Xc_start[ohm]", PADDR(Xc2),PT_DESCRIPTION,"starting capacitor reactance - single-phase model",
			PT_double, "Xd_prime[ohm]", PADDR(Xd_prime),PT_DESCRIPTION,"d-axis reactance - single-phase model",
			PT_double, "Xq_prime[ohm]", PADDR(Xq_prime),PT_DESCRIPTION,"q-axis reactance - single-phase model",
			PT_double, "A_sat", PADDR(Asat),PT_DESCRIPTION,"flux saturation parameter, A - single-phase model",
			PT_double, "b_sat", PADDR(bsat),PT_DESCRIPTION,"flux saturation parameter, b - single-phase model",
			PT_double, "H[s]", PADDR(H),PT_DESCRIPTION,"inertia constant",
			PT_double, "J[kg*m^2]", PADDR(Jm),PT_DESCRIPTION,"moment of inertia",
			PT_double, "number_of_poles", PADDR(pf),PT_DESCRIPTION,"number of poles",
			PT_double, "To_prime[s]", PADDR(To_prime),PT_DESCRIPTION,"rotor time constant",
			PT_double, "capacitor_speed[%]", PADDR(cap_run_speed_percentage),PT_DESCRIPTION,"percentage speed of nominal when starting capacitor kicks in",
			PT_double, "trip_time[s]", PADDR(trip_time),PT_DESCRIPTION,"time motor can stay stalled before tripping off ",
            PT_enumeration,"uv_relay_install",PADDR(uv_relay_install),PT_DESCRIPTION,"is under-voltage relay protection installed on this motor",
				PT_KEYWORD,"INSTALLED",(enumeration)uv_relay_INSTALLED,
				PT_KEYWORD,"UNINSTALLED",(enumeration)uv_relay_UNINSTALLED,
            PT_double, "uv_relay_trip_time[s]", PADDR(uv_relay_trip_time),PT_DESCRIPTION,"time low-voltage condition must exist for under-voltage protection to trip ",
            PT_double, "uv_relay_trip_V[pu]", PADDR(uv_relay_trip_V),PT_DESCRIPTION,"pu minimum voltage before under-voltage relay trips",
            PT_enumeration,"contactor_state",PADDR(contactor_state),PT_DESCRIPTION,"the current status of the motor",
				PT_KEYWORD,"OPEN",(enumeration)contactorOPEN,
				PT_KEYWORD,"CLOSED",(enumeration)contactorCLOSED,
            PT_double, "contactor_open_Vmin[pu]", PADDR(contactor_open_Vmin),PT_DESCRIPTION,"pu voltage at which motor contactor opens",
            PT_double, "contactor_close_Vmax[pu]", PADDR(contactor_close_Vmax),PT_DESCRIPTION,"pu voltage at which motor contactor recloses",
			PT_double, "reconnect_time[s]", PADDR(reconnect_time),PT_DESCRIPTION,"time before tripped motor reconnects",

			//Reconcile torque and speed, primarily
			PT_double, "mechanical_torque[pu]", PADDR(Tmech),PT_DESCRIPTION,"mechanical torque applied to the motor",
			PT_double, "mechanical_torque_state_var[pu]", PADDR(Tmech_eff),PT_ACCESS,PA_HIDDEN,PT_DESCRIPTION,"Internal state variable torque - three-phase model",

			PT_enumeration, "torque_usage_method", PADDR(motor_torque_usage_method), PT_DESCRIPTION, "Approach for using Tmech on both types",
				PT_KEYWORD, "DIRECT", (enumeration)modelDirectTorque,
				PT_KEYWORD, "SPEEDFOUR", (enumeration)modelSpeedFour,	//Fixed at 0.85 + 0.15*speed^4

			PT_int32, "iteration_count", PADDR(iteration_count),PT_DESCRIPTION,"maximum number of iterations for steady state model",
			PT_double, "delta_mode_voltage_trigger[%]", PADDR(DM_volt_trig_per),PT_DESCRIPTION,"percentage voltage of nominal when delta mode is triggered",
			PT_double, "delta_mode_rotor_speed_trigger[%]", PADDR(DM_speed_trig_per),PT_DESCRIPTION,"percentage speed of nominal when delta mode is triggered",
			PT_double, "delta_mode_voltage_exit[%]", PADDR(DM_volt_exit_per),PT_DESCRIPTION,"percentage voltage of nominal to exit delta mode",
			PT_double, "delta_mode_rotor_speed_exit[%]", PADDR(DM_speed_exit_per),PT_DESCRIPTION,"percentage speed of nominal to exit delta mode",
			PT_double, "maximum_speed_error", PADDR(speed_error),PT_DESCRIPTION,"maximum speed error for transitioning modes",
			PT_double, "rotor_speed[rad/s]", PADDR(wr),PT_DESCRIPTION,"rotor speed",
			PT_enumeration,"motor_status",PADDR(motor_status),PT_DESCRIPTION,"the current status of the motor",
				PT_KEYWORD,"RUNNING",(enumeration)statusRUNNING,
				PT_KEYWORD,"STALLED",(enumeration)statusSTALLED,
				PT_KEYWORD,"TRIPPED",(enumeration)statusTRIPPED,
				PT_KEYWORD,"OFF",(enumeration)statusOFF,
			PT_int32,"motor_status_number",PADDR(motor_status),PT_DESCRIPTION,"the current status of the motor as an integer",
			PT_enumeration,"desired_motor_state",PADDR(motor_override),PT_DESCRIPTION,"Should the motor be on or off",
				PT_KEYWORD,"ON",(enumeration)overrideON,
				PT_KEYWORD,"OFF",(enumeration)overrideOFF,

			PT_object,"connected_house",PADDR(mtr_house_pointer),PT_DESCRIPTION,"house object to monitor the XXX property to determine if the motor is running",

			PT_enumeration,"connected_house_assumed_mode", PADDR(connected_house_assumed_mode), PT_DESCRIPTION, "Assumed operation mode of connected_house object",
				PT_KEYWORD,"NONE",(enumeration)house_mode_NONE,
				PT_KEYWORD,"COOLING",(enumeration)house_mode_COOLING,
				PT_KEYWORD,"HEATING",(enumeration)house_mode_HEATING,

			PT_enumeration,"motor_operation_type",PADDR(motor_op_mode),PT_DESCRIPTION,"current operation type of the motor - deltamode related",
				PT_KEYWORD,"SINGLE-PHASE",(enumeration)modeSPIM,
				PT_KEYWORD,"THREE-PHASE",(enumeration)modeTPIM,
			PT_enumeration,"triplex_connection_type",PADDR(triplex_connection_type),PT_DESCRIPTION,"Describes how the motor will connect to the triplex devices",
				PT_KEYWORD,"TRIPLEX_1N",(enumeration)TPNconnected1N,
				PT_KEYWORD,"TRIPLEX_2N",(enumeration)TPNconnected2N,
				PT_KEYWORD,"TRIPLEX_12",(enumeration)TPNconnected12,

			// These model parameters are published as hidden
			PT_double, "wb[rad/s]", PADDR(wbase),PT_ACCESS,PA_HIDDEN,PT_DESCRIPTION,"base speed",
			PT_double, "ws[rad/s]", PADDR(ws),PT_ACCESS,PA_HIDDEN,PT_DESCRIPTION,"system speed",
			PT_complex, "psi_b", PADDR(psi_b),PT_ACCESS,PA_HIDDEN,PT_DESCRIPTION,"backward rotating flux",
			PT_complex, "psi_f", PADDR(psi_f),PT_ACCESS,PA_HIDDEN,PT_DESCRIPTION,"forward rotating flux",
			PT_complex, "psi_dr", PADDR(psi_dr),PT_ACCESS,PA_HIDDEN,PT_DESCRIPTION,"Rotor d axis flux",
			PT_complex, "psi_qr", PADDR(psi_qr),PT_ACCESS,PA_HIDDEN,PT_DESCRIPTION,"Rotor q axis flux",
			PT_complex, "Ids", PADDR(Ids),PT_ACCESS,PA_HIDDEN,PT_DESCRIPTION,"time before tripped motor reconnects",
			PT_complex, "Iqs", PADDR(Iqs),PT_ACCESS,PA_HIDDEN,PT_DESCRIPTION,"time before tripped motor reconnects",
			PT_complex, "If", PADDR(If),PT_ACCESS,PA_HIDDEN,PT_DESCRIPTION,"forward current",
			PT_complex, "Ib", PADDR(Ib),PT_ACCESS,PA_HIDDEN,PT_DESCRIPTION,"backward current",
			PT_complex, "Is", PADDR(Is),PT_ACCESS,PA_HIDDEN,PT_DESCRIPTION,"motor current",
			PT_complex, "electrical_power[VA]", PADDR(motor_elec_power),PT_ACCESS,PA_HIDDEN,PT_DESCRIPTION,"motor power",
			PT_double, "electrical_torque[pu]", PADDR(Telec),PT_ACCESS,PA_HIDDEN,PT_DESCRIPTION,"electrical torque",
			PT_complex, "Vs", PADDR(Vs),PT_ACCESS,PA_HIDDEN,PT_DESCRIPTION,"motor voltage",
			PT_bool, "motor_trip", PADDR(motor_trip),PT_DESCRIPTION,"boolean variable to check if motor is tripped",
			PT_double, "trip", PADDR(trip),PT_ACCESS,PA_HIDDEN,PT_DESCRIPTION,"current time in tripped state",
			PT_double, "reconnect", PADDR(reconnect),PT_ACCESS,PA_HIDDEN,PT_DESCRIPTION,"current time since motor was tripped",


			// These model parameters are published as hidden
			PT_complex, "phips", PADDR(phips),PT_ACCESS,PA_HIDDEN,PT_DESCRIPTION,"positive sequence stator flux",
			PT_complex, "phins_cj", PADDR(phins_cj),PT_ACCESS,PA_HIDDEN,PT_DESCRIPTION,"conjugate of negative sequence stator flux",
			PT_complex, "phipr", PADDR(phipr),PT_ACCESS,PA_HIDDEN,PT_DESCRIPTION,"positive sequence rotor flux",
			PT_complex, "phinr_cj", PADDR(phinr_cj),PT_ACCESS,PA_HIDDEN,PT_DESCRIPTION,"conjugate of negative sequence rotor flux",
			PT_double, "per_unit_rotor_speed[pu]", PADDR(wr_pu),PT_ACCESS,PA_HIDDEN,PT_DESCRIPTION,"rotor speed in per-unit",
			PT_complex, "Ias[pu]", PADDR(Ias),PT_ACCESS,PA_HIDDEN,PT_DESCRIPTION,"motor phase-a stator current",
			PT_complex, "Ibs[pu]", PADDR(Ibs),PT_ACCESS,PA_HIDDEN,PT_DESCRIPTION,"motor phase-b stator current",
			PT_complex, "Ics[pu]", PADDR(Ics),PT_ACCESS,PA_HIDDEN,PT_DESCRIPTION,"motor phase-c stator current",
			PT_complex, "Vas[pu]", PADDR(Vas),PT_ACCESS,PA_HIDDEN,PT_DESCRIPTION,"motor phase-a stator-to-ground voltage",
			PT_complex, "Vbs[pu]", PADDR(Vbs),PT_ACCESS,PA_HIDDEN,PT_DESCRIPTION,"motor phase-b stator-to-ground voltage",
			PT_complex, "Vcs[pu]", PADDR(Vcs),PT_ACCESS,PA_HIDDEN,PT_DESCRIPTION,"motor phase-c stator-to-ground voltage",
			PT_complex, "Ips", PADDR(Ips),PT_ACCESS,PA_HIDDEN,PT_DESCRIPTION,"positive sequence stator current",
			PT_complex, "Ipr", PADDR(Ipr),PT_ACCESS,PA_HIDDEN,PT_DESCRIPTION,"positive sequence rotor current",
			PT_complex, "Ins_cj", PADDR(Ins_cj),PT_ACCESS,PA_HIDDEN,PT_DESCRIPTION,"conjugate of negative sequence stator current",
			PT_complex, "Inr_cj", PADDR(Inr_cj),PT_ACCESS,PA_HIDDEN,PT_DESCRIPTION,"conjugate of negative sequence rotor current",
			PT_double, "Ls", PADDR(Ls),PT_ACCESS,PA_HIDDEN,PT_DESCRIPTION,"stator synchronous reactance",
			PT_double, "Lr", PADDR(Lr),PT_ACCESS,PA_HIDDEN,PT_DESCRIPTION,"rotor synchronous reactance",
			PT_double, "sigma1", PADDR(sigma1),PT_ACCESS,PA_HIDDEN,PT_DESCRIPTION,"intermediate variable 1 associated with synch. react.",
			PT_double, "sigma2", PADDR(sigma2),PT_ACCESS,PA_HIDDEN,PT_DESCRIPTION,"intermediate variable 2 associated with synch. react.",

			NULL) < 1) GL_THROW("unable to publish properties in %s",__FILE__);

		//Publish deltamode functions
		if (gl_publish_function(oclass,	"interupdate_pwr_object", (FUNCTIONADDR)interupdate_motor)==NULL)
			GL_THROW("Unable to publish motor deltamode function");
		if (gl_publish_function(oclass,	"pwr_object_swing_swapper", (FUNCTIONADDR)swap_node_swing_status)==NULL)
			GL_THROW("Unable to publish motor swing-swapping function");
		if (gl_publish_function(oclass,	"attach_vfd_to_pwr_object", (FUNCTIONADDR)attach_vfd_to_node)==NULL)
			GL_THROW("Unable to publish motor VFD attachment function");
		if (gl_publish_function(oclass, "pwr_object_swing_status_check", (FUNCTIONADDR)node_swing_status) == NULL)
			GL_THROW("Unable to publish motor swing-status check function");
    }
}

int motor::create()
{
	int result = node::create();
	last_cycle = 0;

	//Flag variable
	Tmech = -1.0;
	Tmech_eff = 0.0;

	// Default parameters
	motor_override = overrideON;  // share the variable with TPIM
	motor_trip = 0;  // share the variable with TPIM
	Pbase = -999;
	n = 1.22;              
	Rds =0.0365;           
	Rqs = 0.0729;          
	Rr =-999;
	Xm=-999;
	Xr=-999;
	Xc1 = -2.779;           
	Xc2 = -0.7;            
	Xd_prime = 0.1033;      
	Xq_prime =0.1489;       
	bsat = 0.7212;  
	Asat = 5.6;
	H=-999;
	Jm=-999;
	To_prime =0.1212;   
	trip_time = 10;        
	reconnect_time = 300;
	iteration_count = 1000;  // share the variable with TPIM
	cap_run_speed_percentage = 50;
	DM_volt_trig_per = 80; // share the variable with TPIM
	DM_speed_trig_per = 80;  // share the variable with TPIM
	DM_volt_exit_per = 95; // share the variable with TPIM
	DM_speed_exit_per = 95; // share the variable with TPIM
	speed_error = 1e-10; // share the variable with TPIM

	wbase=2.0*PI*nominal_frequency;

	// initial parameter for internal model
	trip = 0;
	reconnect = 0;
	psi_b = complex(0.0,0.0);
    psi_f = complex(0.0,0.0);
    psi_dr = complex(0.0,0.0); 
    psi_qr = complex(0.0,0.0); 
    Ids = complex(0.0,0.0);
    Iqs = complex(0.0,0.0);  
    If = complex(0.0,0.0);
    Ib = complex(0.0,0.0);
    Is = complex(0.0,0.0);
    motor_elec_power = complex(0.0,0.0);
    Telec = 0; 
    wr = 0;
    
    // Randomized contactor transition values
    //  Used to determine at what voltages the contactor
    //  will open and closed and votlage drops too low.
    uv_relay_install = uv_relay_UNINSTALLED; //Relay not enabled by default.
    uv_relay_time = 0; //counter for how long we've been in under-voltage condition
    uv_relay_trip_time = 0.02; //20ms default
    uv_relay_trip_V = 0.0;
    uv_lockout = 0;
    
    contactor_open_Vmin = 0.0;
    contactor_close_Vmax = 0.01;
    contactor_state = contactorCLOSED;

    //Mode initialization
    motor_op_mode = modeSPIM; // share the variable with TPIM

	//House connection capability
	mtr_house_pointer = NULL;
	mtr_house_state_pointer = NULL;

	//Set to none initially - if this isn't set, this will just get ignored
	connected_house_assumed_mode = house_mode_NONE;

    //Three-phase induction motor parameters, 500 HP, 2.3kV
    pf = 4;
    Rs= 0.262;
    Xs= 1.206;
    rs_pu = -999;  // pu
    lls = -999;  //  pu
    lm = -999;  // pu
    rr_pu = -999;  // pu
    llr = -999;  // pu

    // Parameters are for 3000 W motor
    Kfric = 0.0;  // pu
	phips = complex(0.0,0.0); // pu
	phins_cj = complex(0.0,0.0); // pu
	phipr = complex(0.0,0.0); // pu
	phinr_cj = complex(0.0,0.0); // pu
	wr_pu = 0.97; // pu
	Ias = complex(0.0,0.0); // pu
	Ibs = complex(0.0,0.0); // pu
	Ics = complex(0.0,0.0); // pu
	Vas = complex(0.0,0.0); // pu
	Vbs = complex(0.0,0.0); // pu
	Vcs = complex(0.0,0.0); // pu
	Ips = complex(0.0,0.0); // pu
	Ipr = complex(0.0,0.0); // pu
	Ins_cj = complex(0.0,0.0); // pu
	Inr_cj = complex(0.0,0.0); // pu
	Ls = 0.0; // pu
	Lr = 0.0; // pu
	sigma1 = 0.0; // pu
	sigma2 = 0.0; // pu
	ws_pu = 1.0; // pu

	triplex_connected = false;	//By default, not connected to triplex
	triplex_connection_type = TPNconnected12;	//If it does end up being triplex, we default it to L1-L2

	//Torque model element - by default, just pull in value from property
	motor_torque_usage_method = modelDirectTorque;

	return result;
}

int motor::init(OBJECT *parent)
{
	OBJECT *obj = OBJECTHDR(this);
	int result;
	bool temp_house_motor_state;
	double temp_house_capacity_info, temp_house_cop;
	enumeration temp_house_type;
	gld_property *temp_gld_property;
	gld_wlock *test_rlock;

	//See if we have a house connection defined -- if so, do this after that initializes (to get data)
	if (mtr_house_pointer != NULL)
	{
		//Check it's status
		if ((mtr_house_pointer->flags & OF_INIT) != OF_INIT)
		{
			char objname[256];
			gl_verbose("motor:%d - %s ::init(): deferring initialization on %s", obj->id,(obj->name ? obj->name : "Unnamed"),gl_name(mtr_house_pointer, objname, 255));
			return 2; // defer
		}
	}

	//Now run node init, as necessary
	result = node::init(parent);

	// Check what phases are connected on this motor
	int num_phases = 0;
	if (has_phase(PHASE_A)==true)
		num_phases++;

	if (has_phase(PHASE_B)==true)
		num_phases++;

	if (has_phase(PHASE_C)==true)
		num_phases++;
	
	// error out if we have more than one phase
	if (num_phases == 1)
	{
		motor_op_mode = modeSPIM;
	}
	else if (num_phases == 3)
	{
		motor_op_mode = modeTPIM;
	}
	else
	{
		GL_THROW("motor:%s -- only single-phase or three-phase motors are supported",(obj->name ? obj->name : "Unnamed"));
		/*  TROUBLESHOOT
		The motor only supports single-phase and three-phase motors at this time.  Please use one of these connection types.
		*/
	}

	// determine the specific phase this motor is connected to
	if (motor_op_mode == modeSPIM)
	{
		if (has_phase(PHASE_S))
		{
			connected_phase = -1;		//Arbitrary
			triplex_connected = true;	//Flag us as triplex
		}
		else	//Three-phase
		{
			//Affirm the triplex flag is not set
			triplex_connected = false;

			if (has_phase(PHASE_A)) {
				connected_phase = 0;
			}
			else if (has_phase(PHASE_B)) {
				connected_phase = 1;
			}
			else {	//Phase C, by default
				connected_phase = 2;
			}
		}
	}
	//Default else -- three-phase diagnostics (none needed right now)

	//Map the connected house
	if (mtr_house_pointer != NULL)
	{
		//Make sure it is a house first, just for giggles
		if (gl_object_isa(mtr_house_pointer,"house","residential") != true)
		{
			GL_THROW("motor:%s -- connected_house must point toward a residential:house object",(obj->name ? obj->name : "Unnamed"));
			/*  TROUBLESHOOT
			The motor connected_house field only supports connections to a residential:house object at this time.
			*/
		}

		//Make sure our mode is SPIM and triplexy - if not, failure
		if (triplex_connected != true)
		{
			GL_THROW("motor:%s -- When using the house-connected mode, the motor must be a triplex device",(obj->name ? obj->name : "Unnamed"));
			/*  TROUBLESHOOT
			In the house-tied mode, the motor must be a triplex-connected motor.  Ideally, it should be connected to the same triplex device
			as the house.  Three-phase implementations may be supported at a future date.
			*/
		}

		//See if a mode is assumed - if not, throw an error, "just because"
		if (connected_house_assumed_mode == house_mode_NONE)
		{
			GL_THROW("motor:%s -- When using the house-connected mode, an expected type of operation must be specified",(obj->name ? obj->name : "Unnamed"));
			/*  TROUBLESHOOT
			If using the motor in a "house_connected" mode, an assumption on if it is running as a heating or cooling motor must be assumed.  This 
			is used to extract the motor size from the house.  If left to "NONE", this error will persist.
			*/
		}

		//Implies it is set, determine which one we are and pull the appropriate properties
		if (connected_house_assumed_mode == house_mode_COOLING)
		{
			//Make sure it is a compatible type!
			temp_gld_property = new gld_property(mtr_house_pointer,"cooling_system_type");

			//Make sure it worked
			if ((temp_gld_property->is_valid() != true) || (temp_gld_property->is_enumeration() != true))
			{
				GL_THROW("motor:%s -- Unable to map house property",(obj->name ? obj->name : "Unnamed"));
				//Defined below
			}

			//Pull the value
			temp_gld_property->getp<enumeration>(temp_house_type,*test_rlock);

			//Delete the connection
			delete temp_gld_property;

			//Check to see if it is valid
			if ((temp_house_type != 2) && (temp_house_type != 3))	//Not a normal AC or heat pump
			{
				GL_THROW("motor:%s - Mapped house does not support the type of heating/cooling mode expected!",(obj->name ? obj->name : "Unnamed"));
				/*  TROUBLESHOOT
				While attempting to map the motor to a house object, the house does not have the appropriate heating or cooling system
				to connect the motor.  If assuming COOLING, the house cooling_system_type must be ELECTRIC or HEAT_PUMP.  If assuming
				HEATING, the house heating_system_type must be HEAT_PUMP.  Select the appropriate mode and try again.
				*/
			}

			//Map to design cooling capacity
			temp_gld_property = new gld_property(mtr_house_pointer,"design_cooling_capacity");

			//Make sure it worked
			if ((temp_gld_property->is_valid() != true) || (temp_gld_property->is_double() != true))
			{
				GL_THROW("motor:%s -- Unable to map house property",(obj->name ? obj->name : "Unnamed"));
				//Defined below
			}

			//Pull the value
			temp_house_capacity_info = temp_gld_property->get_double();

			//Clear the mapping
			delete temp_gld_property;

			//Map to the cooling COP
			temp_gld_property = new gld_property(mtr_house_pointer,"cooling_COP");

			//Make sure it worked
			if ((temp_gld_property->is_valid() != true) || (temp_gld_property->is_double() != true))
			{
				GL_THROW("motor:%s -- Unable to map house property",(obj->name ? obj->name : "Unnamed"));
				//Defined below
			}

			//Pull the value
			temp_house_cop = temp_gld_property->get_double();

			//Clear the property
			delete temp_gld_property;
		}
		else if (connected_house_assumed_mode == house_mode_HEATING)
		{
			//Make sure it is a compatible type!
			temp_gld_property = new gld_property(mtr_house_pointer,"heating_system_type");

			//Make sure it worked
			if ((temp_gld_property->is_valid() != true) || (temp_gld_property->is_enumeration() != true))
			{
				GL_THROW("motor:%s -- Unable to map house property",(obj->name ? obj->name : "Unnamed"));
				//Defined below
			}

			//Pull the value
			temp_gld_property->getp<enumeration>(temp_house_type,*test_rlock);

			//Delete the connection
			delete temp_gld_property;

			//Check to see if it is valid
			if (temp_house_type != 3)	//Must be a heat pump
			{
				GL_THROW("motor:%s - Mapped house does not support the type of heating/cooling mode expected!",(obj->name ? obj->name : "Unnamed"));
				//Defined above
			}

			//Map to design heating capacity
			temp_gld_property = new gld_property(mtr_house_pointer,"design_heating_capacity");

			//Make sure it worked
			if ((temp_gld_property->is_valid() != true) || (temp_gld_property->is_double() != true))
			{
				GL_THROW("motor:%s -- Unable to map house property",(obj->name ? obj->name : "Unnamed"));
				//Defined below
			}

			//Pull the value
			temp_house_capacity_info = temp_gld_property->get_double();

			//Clear the mapping
			delete temp_gld_property;

			//Map to the heating COP
			temp_gld_property = new gld_property(mtr_house_pointer,"heating_COP");

			//Make sure it worked
			if ((temp_gld_property->is_valid() != true) || (temp_gld_property->is_double() != true))
			{
				GL_THROW("motor:%s -- Unable to map house property",(obj->name ? obj->name : "Unnamed"));
				//Defined below
			}

			//Pull the value
			temp_house_cop = temp_gld_property->get_double();

			//Clear the property
			delete temp_gld_property;
		}
		//Default else - would be NONE, but we should never get here with that!

		//Perform the conversion to get a power amount for this motor (based on house)
		Pbase = temp_house_capacity_info / temp_house_cop / 3.4120;


		//Set the flag on the house
		temp_gld_property = new gld_property(mtr_house_pointer,"external_motor_attached");

		//Make sure it worked
		if ((temp_gld_property->is_valid() != true) || (temp_gld_property->is_bool() != true))
		{
			GL_THROW("motor:%s -- Unable to map house external motor property",(obj->name ? obj->name : "Unnamed"));
			/*  TROUBLESHOOT
			While attempting to map the external_motor_attached property of the house to set motor state, an error occurred.  Please try again.
			If the error persists, please submit your code and a bug report via the issues tracker.
			*/
		}

		//Set the flag and push it
		temp_house_motor_state = true;
		temp_gld_property->setp<bool>(temp_house_motor_state,*test_rlock);

		//Now that it is done, kill it
		delete temp_gld_property;

		//Map up the property
		mtr_house_state_pointer = new gld_property(mtr_house_pointer,"compressor_on");

		//Make sure it worked
		if ((mtr_house_state_pointer->is_valid() != true) || (mtr_house_state_pointer->is_bool() != true))
		{
			GL_THROW("motor:%s -- Unable to map house property",(obj->name ? obj->name : "Unnamed"));
			/*  TROUBLESHOOT
			While attempting to map a property of the house needed to operate the motor externally, an error occurred.  Please try again.
			If the error persists, please submit your code and a bug report via the issues tracker.
			*/
		}

		//Check the initial state - pull the value (not sure it is actually set yet)
		mtr_house_state_pointer->getp<bool>(temp_house_motor_state,*test_rlock);

		//Determine our state
		if (temp_house_motor_state == true)
		{
			motor_override = overrideON;
		}
		else
		{
			motor_override = overrideOFF;
		}
	}

	//Check the initial torque conditions
	if (Tmech == -1.0)
	{
		//See which one we are
		if (motor_op_mode == modeSPIM)
		{
			if (motor_torque_usage_method==modelDirectTorque)
			{
				Tmech = 1.0448;
			}
			else	//Assumes the speed^4 fraction
			{
				Tmech = 1.0;	//Assumes starts at nominal speed
			}
		}
		else	//Assume 3 phase
		{
			if (motor_torque_usage_method==modelDirectTorque)
			{
				Tmech = 0.95;
			}
			else	//Assumes the speed^4 fraction
			{
				Tmech = 1.0;	//Assumes starts at nominal speed
			}

			//Check mode
			if (motor_status != statusOFF)
			{
				Tmech_eff = Tmech;
			}
		}
	}
	//Default else - user specified it


	//Check default rated power
	if (Pbase == -999)
	{
		//See which one we are
		if (motor_op_mode == modeSPIM)
		{
			Pbase = 3500;
		}
		else	//Assume 3 phase
		{
			Pbase = 372876;
		}
	}
	//Default else - user specified it

	//Check default magnetizing inductance
	if (Xm == -999)
	{
		//See which one we are
		if (motor_op_mode == modeSPIM)
		{
			Xm = 2.28;
		}
		else	//Assume 3 phase
		{
			Xm = 56.02;
		}
	}
	//Default else - user specified it

	//Check default rotor inductance
	if (Xr == -999)
	{
		//See which one we are
		if (motor_op_mode == modeSPIM)
		{
			Xr = 2.33;
		}
		else	//Assume 3 phase
		{
			Xr = 1.206;
		}
	}
	//Default else - user specified it

    //Check default rotor resistance
	if (Rr == -999)
	{
		//See which one we are
		if (motor_op_mode == modeSPIM)
		{
			Rr = 0.0486;
		}
		else	//Assume 3 phase
		{
			Rr = 0.187;
		}
	}
	//Default else - user specified it

	// Moment of inertia and/or inertia constant
	if ((Jm == -999) && (H == -999)) // none specified
	{
		//See which one we are
		if (motor_op_mode == modeSPIM)
		{
			Jm = 0.0019701;
			H = 0.04;
		}
		else	//Assume 3 phase
		{
			Jm = 11.06;
			H = 0.52694;
		}
	}
	else if ((Jm != -999) && (H == -999)) // Jm but not H specified; calculate H
	{
		H = 1/2*pow(2/pf,2)*Jm*pow(wbase,2)/Pbase;
	}
	else if ((Jm == -999) && (H != -999)) // H but not Jm specified
	{
		Jm = H /(1/2*pow(2/pf,2)*pow(wbase,2)/Pbase); // no need to calculate Jm, only H is needed
	}
	else if ((Jm != -999) && (H != -999)) // both Jm and H specified; priority to H
	{
		gl_warning("motor:%s -- both H and J were specified, H will be used, J is ignored",(obj->name ? obj->name : "Unnamed"));
		/*  TROUBLESHOOT
		Both H and J were specified, H will be used, J is ignored.
		*/
	}

	// Per unit parameters
	Zbase = 3*pow(nominal_voltage,2)/Pbase;
	rs_pu = Rs/Zbase;  // pu
	lls = Xs/Zbase;  //  pu
	rr_pu = Rr/Zbase;  // pu
	llr = Xr/Zbase;  // pu
	lm = Xm/Zbase;  // pu

	//Parameters
	if (motor_op_mode == modeSPIM)
	{
		if ((triplex_connected == true) && (triplex_connection_type == TPNconnected12))
		{
			Ibase = Pbase/(2.0*nominal_voltage);	//To reflect LL connection
		}
		else	//"Three-phase" or "normal" triplex
		{
			Ibase = Pbase/nominal_voltage;
		}
	}
	else	//Three-phase
	{
		Ibase = Pbase/nominal_voltage/3.0;
	}


	cap_run_speed = (cap_run_speed_percentage*wbase)/100;
	DM_volt_trig = (DM_volt_trig_per)/100;
	DM_speed_trig = (DM_speed_trig_per*wbase)/100;
	DM_volt_exit = (DM_volt_exit_per)/100;
	DM_speed_exit = (DM_speed_exit_per*wbase)/100;

	//TPIM Items
	Ls = lls + lm; // pu
	Lr = llr + lm; // pu
	sigma1 = Ls - lm * lm / Lr; // pu
	sigma2 = Lr - lm * lm / Ls; // pu

	if ((motor_op_mode == modeTPIM) && (motor_status != statusRUNNING)){
		wr_pu = 0.0; // pu
		wr = 0.0;
	}
	else if ((motor_op_mode == modeTPIM) && (motor_status == statusRUNNING)){
		wr_pu = 1.0; // pu
		wr = wbase;
	}

	wr_pu_prev = wr_pu;
    
    // Checking contactor open and close min and max voltages
    if (contactor_open_Vmin > contactor_close_Vmax){
        GL_THROW("motor:%s -- contactor_open_Vmin must be less or equal to than contactor_close_Vmax",(obj->name ? obj->name : "Unnamed"));
    }

    
    // Checking under-voltage relay input parameters
    if (uv_relay_trip_time < 0 ){
        GL_THROW("motor:%s -- uv_relay_trip_time must be greater than or equal to 0",(obj->name ? obj->name : "Unnamed"));
    }
    if (uv_relay_trip_V < 0 || uv_relay_trip_V > 1){
        GL_THROW("motor:%s -- uv_relay_trip_V must be greater than or equal to 0 and less than or equal to 1",(obj->name ? obj->name : "Unnamed"));
    }

	return result;
}

int motor::isa(char *classname)
{
	return strcmp(classname,"motor")==0 || node::isa(classname);
}

TIMESTAMP motor::presync(TIMESTAMP t0, TIMESTAMP t1)
{
	// we need to initialize the last cycle variable
	if (last_cycle == 0) {
		last_cycle = t1;
	}
	else if ((double)t1 > last_cycle) {
		delta_cycle = (double)t1-last_cycle;
	}
	
	//Must be at the bottom, or the new values will be calculated after the fact
	TIMESTAMP result = node::presync(t1);
	return result;
}

TIMESTAMP motor::sync(TIMESTAMP t0, TIMESTAMP t1)
{
	bool temp_house_motor_state;
	gld_wlock *test_rlock;

	// update voltage and frequency
	updateFreqVolt();

	if (motor_op_mode == modeSPIM)
	{
		//See if we're in "house-check mode"
		if (mtr_house_state_pointer != NULL)
		{
			//Pull the updated state
			mtr_house_state_pointer->getp<bool>(temp_house_motor_state,*test_rlock);

			//Set the motor state
			if (temp_house_motor_state == true)
			{
				motor_override = overrideON;
			}
			else
			{
				motor_override = overrideOFF;
			}
		}//End crude house coupling check

		if((double)t1 == last_cycle) { // if time did not advance, load old values
			SPIMreinitializeVars();
		}
		else if((double)t1 > last_cycle){ // time advanced, time to update varibles
			SPIMupdateVars();
		}
		else {
			gl_error("current time is less than previous time");
		}

		// update protection
		SPIMUpdateProtection(delta_cycle);

		if (motor_override == overrideON && ws > 1 && Vs.Mag() > 0.1 && motor_trip == 0) { // motor is currently connected and grid conditions are not "collapsed"
			// run the steady state solver
			SPIMSteadyState(t1);

			// update current draw
			if (triplex_connected==true)
			{
				//See which type of triplex
				if (triplex_connection_type == TPNconnected1N)
				{
					pre_rotated_current[0] = Is*Ibase;
				}
				else if (triplex_connection_type == TPNconnected2N)
				{
					pre_rotated_current[1] = Is*Ibase;
				}
				else	//Assume it is 12 now
				{
					pre_rotated_current[2] = Is*Ibase;
				}
			}
			else	//"Three-phase" connection
			{
				pre_rotated_current[connected_phase] = Is*Ibase;
			}
		}
		else { // motor is currently disconnected
			if (triplex_connected==true)
			{
				//See which type of triplex
				if (triplex_connection_type == TPNconnected1N)
				{
					pre_rotated_current[0] = complex(0.0,0.0);
				}
				else if (triplex_connection_type == TPNconnected2N)
				{
					pre_rotated_current[1] = complex(0.0,0.0);
				}
				else	//Assume it is 12 now
				{
					pre_rotated_current[2] = complex(0.0,0.0);
				}

				//Set off
				SPIMStateOFF();
			}
			else	//"Three-phase" connection
			{
				pre_rotated_current[connected_phase] = 0;
				SPIMStateOFF();
			}
		}

		// update motor status
		SPIMUpdateMotorStatus();
	}
	else	//Must be three-phase
	{
		//Three-phase steady-state code
		if((double)t1 == last_cycle) { // if time did not advance, load old values
			TPIMreinitializeVars();
		}
		else if((double)t1 > last_cycle){ // time advanced, time to update variables
			TPIMupdateVars();
		}
		else {
			gl_error("current time is less than previous time");
		}

		// update protection
		TPIMUpdateProtection(delta_cycle);

		if (motor_override == overrideON && ws_pu > 0.1 &&  Vas.Mag() > 0.1 && Vbs.Mag() > 0.1 && Vcs.Mag() > 0.1 &&
			motor_trip == 0) { // motor is currently connected and grid conditions are not "collapsed"
			// This needs to be re-visited to determine the lower bounds of ws_pu and Vas, Vbs and Vcs

			// run the steady state solver
			TPIMSteadyState(t1);

			// update current draw -- might need to be pre_rotated_current
			pre_rotated_current[0] = Ias*Ibase; // A
			pre_rotated_current[1] = Ibs*Ibase; // A
			pre_rotated_current[2] = Ics*Ibase; // A
		}
		else { // motor is currently disconnected
			pre_rotated_current[0] = 0; // A
			pre_rotated_current[1] = 0; // A
			pre_rotated_current[2] = 0; // A
			TPIMStateOFF();
		}

		// update motor status
		TPIMUpdateMotorStatus();
	}

	//Must be at the bottom, or the new values will be calculated after the fact
	TIMESTAMP result = node::sync(t1);

	if ((double)t1 > last_cycle) {	
		last_cycle = (double)t1;
	}

	// figure out if we need to enter delta mode on the next pass
	if (motor_op_mode == modeSPIM)
	{
		if (((Vs.Mag() < DM_volt_trig) || (wr < DM_speed_trig)) && deltamode_inclusive)
		{
			// we should not enter delta mode if the motor is tripped or not close to reconnect
			if ((motor_trip == 1 && reconnect < reconnect_time-1)  || (motor_override == overrideOFF)) {
				return result;
			}

            // we are not tripped and the motor needs to enter delta mode to capture the dynamics
            schedule_deltamode_start(t1);
            return t1;
        }
        else
        {
            return result;
        }
        
	}
	else	//Must be three-phase
	{
		//This may need to be updated for three-phase
		if ( ((Vas.Mag() < DM_volt_trig) || (Vbs.Mag() < DM_volt_trig) ||
				(Vcs.Mag() < DM_volt_trig) || (wr < DM_speed_trig))
				&& deltamode_inclusive)
		{
			// we should not enter delta mode if the motor is tripped or not close to reconnect
			if ((motor_trip == 1 && reconnect < reconnect_time-1) || (motor_override == overrideOFF)) {
				return result;
			}

            // we are not tripped and the motor needs to enter delta mode to capture the dynamics
            schedule_deltamode_start(t1);
            return t1;
        }
        else
        {
            return result;
        }
	}
}

TIMESTAMP motor::postsync(TIMESTAMP t0, TIMESTAMP t1)
{
	//Must be at the bottom, or the new values will be calculated after the fact
	TIMESTAMP result = node::postsync(t1);
	return result;
}

//////////////////////////////////////////////////////////////////////////
// IMPLEMENTATION OF DELTA MODE
//////////////////////////////////////////////////////////////////////////

//Module-level call
SIMULATIONMODE motor::inter_deltaupdate(unsigned int64 delta_time, unsigned long dt, unsigned int iteration_count_val, bool interupdate_pos)
{
	OBJECT *hdr = OBJECTHDR(this);
	STATUS return_status_val;
<<<<<<< HEAD
	bool temp_house_motor_state;
	gld_wlock *test_rlock;
=======
	double deltat;
>>>>>>> 51804b2a

	// make sure to capture the current time
	curr_delta_time = gl_globaldeltaclock;

	// I need the time delta in seconds
	deltat = (double)dt/(double)DT_SECOND;

	//Update time tracking variable - mostly for GFA functionality calls
	if ((iteration_count_val==0) && (interupdate_pos == false)) //Only update timestamp tracker on first iteration
	{
		//Update tracking variable
		prev_time_dbl = gl_globaldeltaclock;

		//Update frequency calculation values (if needed)
		if (fmeas_type != FM_NONE)
		{
			//See which pass
			if (delta_time == 0)
			{
				//Initialize dynamics - first run of new delta call
				init_freq_dynamics(deltat);
			}
			else
			{
				//Copy the tracker value
				memcpy(&prev_freq_state,&curr_freq_state,sizeof(FREQM_STATES));
			}
		}
	}

	//In the first call we need to initilize the dynamic model
	if ((delta_time==0) && (iteration_count_val==0) && (interupdate_pos == false))	//First run of new delta call
	{
		//Call presync-equivalent items
		NR_node_presync_fxn(0);

		if (motor_op_mode == modeSPIM)
		{
			//See if we're in "house-check mode"
			if (mtr_house_state_pointer != NULL)
			{
				//Pull the updated state
				mtr_house_state_pointer->getp<bool>(temp_house_motor_state,*test_rlock);

				//Set the motor state
				if (temp_house_motor_state == true)
				{
					motor_override = overrideON;
				}
				else
				{
					motor_override = overrideOFF;
				}
			}//End crude house coupling check

			// update voltage and frequency
			updateFreqVolt();

			// update previous values for the model
			SPIMupdateVars();

			SPIMSteadyState(curr_delta_time);

			// update motor status
			SPIMUpdateMotorStatus();
		}
		else	//Three-phase
		{
			//first run/deltamode initialization stuff
			// update voltage and frequency
			updateFreqVolt();

			// update previous values for the model
			TPIMupdateVars();

			TPIMSteadyState(curr_delta_time);

			// update motor status
			TPIMUpdateMotorStatus();
		}
	}//End first pass and timestep of deltamode (initial condition stuff)

	if (interupdate_pos == false)	//Before powerflow call
	{
		//Call presync-equivalent items
		if (delta_time>0) {
			NR_node_presync_fxn(0);

			// update voltage and frequency
			updateFreqVolt();
		}

		if (motor_op_mode == modeSPIM)
		{
<<<<<<< HEAD
			//See if we're in "house-check mode"
			if (mtr_house_state_pointer != NULL)
			{
				//Pull the updated state
				mtr_house_state_pointer->getp<bool>(temp_house_motor_state,*test_rlock);

				//Set the motor state
				if (temp_house_motor_state == true)
				{
					motor_override = overrideON;
				}
				else
				{
					motor_override = overrideOFF;
				}
			}//End crude house coupling check

			// if deltaTime is not small enough we will run into problems
			if (deltaTime > 0.0003) {
=======
			// if deltat is not small enough we will run into problems
			if (deltat > 0.0003) {
>>>>>>> 51804b2a
				gl_warning("Delta time for the SPIM model needs to be lower than 0.0003 seconds");
			}

			if(curr_delta_time == last_cycle) { // if time did not advance, load old values
				SPIMreinitializeVars();
			}
			else if(curr_delta_time > last_cycle){ // time advanced, time to update varibles
				SPIMupdateVars();
			}
			else {
				gl_error("current time is less than previous time");
			}

			// update protection
			if (delta_time>0) {
				SPIMUpdateProtection(deltat);
			}

			if (motor_override == overrideON && ws > 1 && Vs.Mag() > 0.1 && motor_trip == 0) { // motor is currently connected and grid conditions are not "collapsed"
				// run the dynamic solver
				SPIMDynamic(curr_delta_time, deltat);

				// update current draw
				if (triplex_connected == true)
				{
					//See which type of triplex
					if (triplex_connection_type == TPNconnected1N)
					{
						pre_rotated_current[0] = Is*Ibase;
					}
					else if (triplex_connection_type == TPNconnected2N)
					{
						pre_rotated_current[1] = Is*Ibase;
					}
					else	//Assume it is 12 now
					{
						pre_rotated_current[2] = Is*Ibase;
					}
				}
				else	//"Three-phase" connection
				{
					pre_rotated_current[connected_phase] = Is*Ibase;
				}
			}
			else { // motor is currently disconnected
				if (triplex_connected == true)
				{
					//See which type of triplex
					if (triplex_connection_type == TPNconnected1N)
					{
						pre_rotated_current[0] = complex(0.0,0.0);
					}
					else if (triplex_connection_type == TPNconnected2N)
					{
						pre_rotated_current[1] = complex(0.0,0.0);
					}
					else	//Assume it is 12 now
					{
						pre_rotated_current[2] = complex(0.0,0.0);
					}

					//Set off
					SPIMStateOFF();
				}
				else	//"Three-phase" connection
				{
					pre_rotated_current[connected_phase] = 0;
					SPIMStateOFF();
				}
			}

			// update motor status
			SPIMUpdateMotorStatus();
		}
		else 	//Must be three-phase
		{
			// if deltat is not small enough we will run into problems
			if (deltat > 0.0005) {
				gl_warning("Delta time for the TPIM model needs to be lower than 0.0005 seconds");
			}

			if(curr_delta_time == last_cycle) { // if time did not advance, load old values
				TPIMreinitializeVars();
			}
			else if(curr_delta_time > last_cycle){ // time advanced, time to update varibles
				TPIMupdateVars();
			}
			else {
				gl_error("current time is less than previous time");
			}

			// update protection
			if (delta_time>0) {
				TPIMUpdateProtection(deltat);
			}


			if (motor_override == overrideON && ws_pu > 0.1 && Vas.Mag() > 0.1 && Vbs.Mag() > 0.1 && Vcs.Mag() > 0.1 &&
					motor_trip == 0) { // motor is currently connected and grid conditions are not "collapsed"
				// run the dynamic solver
				TPIMDynamic(curr_delta_time, deltat);

				// update current draw -- pre_rotated_current
				pre_rotated_current[0] = Ias*Ibase; // A
				pre_rotated_current[1] = Ibs*Ibase; // A
				pre_rotated_current[2] = Ics*Ibase; // A
			}
			else { // motor is currently disconnected
				pre_rotated_current[0] = 0; // A
				pre_rotated_current[1] = 0; // A
				pre_rotated_current[2] = 0; // A;
				TPIMStateOFF();
			}

			// update motor status
			TPIMUpdateMotorStatus();
		}

		//Call sync-equivalent items (solver occurs at end of sync)
		NR_node_sync_fxn(hdr);

		if (curr_delta_time > last_cycle) {
			last_cycle = curr_delta_time;
		}

		return SM_DELTA;
	}
	else // After powerflow call
	{
		//Perform postsync-like updates on the values
		BOTH_node_postsync_fxn(hdr);
	
		//Frequency measurement stuff
		if (fmeas_type != FM_NONE)
		{
			return_status_val = calc_freq_dynamics(deltat);

			//Check it
			if (return_status_val == FAILED)
			{
				return SM_ERROR;
			}
		}//End frequency measurement desired
		//Default else -- don't calculate it

		if (motor_op_mode == modeSPIM)
		{
			// figure out if we need to exit delta mode on the next pass
			if ((Vs.Mag() > DM_volt_exit) && (wr > DM_speed_exit))
			{
				// we return to steady state if the voltage and speed is good
				return SM_EVENT;
			} else if (motor_trip == 1 && reconnect < reconnect_time-1) {
				// we return to steady state if the motor is tripped
				return SM_EVENT;
			} else if (motor_override == overrideOFF) {
				//We're off at the moment, so assume back to event driven mode
				return SM_EVENT;
			}

			//Default - stay in deltamode
			return SM_DELTA;
		}
		else	//Must be three-phase
		{
			// figure out if we need to exit delta mode on the next pass
			if ((Vas.Mag() > DM_volt_exit) && (Vbs.Mag() > DM_volt_exit) && (Vcs.Mag() > DM_volt_exit)
					&& (wr > DM_speed_exit) && ((fabs(wr_pu-wr_pu_prev)*wbase) <= speed_error))
			{
				return SM_EVENT;
			}
			else if (motor_trip == 1 && reconnect < reconnect_time-1) {
				// we return to steady state if the motor is tripped
				return SM_EVENT;
			}
			else if (motor_override == overrideOFF) {
				//We're off at the moment, so assume back to event driven mode
				return SM_EVENT;
			}

			//Default - stay in deltamode
			return SM_DELTA;
		}
	}
}

// function to update motor frequency and voltage
void motor::updateFreqVolt() {
	// update voltage and frequency
	if (motor_op_mode == modeSPIM)
	{
		if ( (SubNode == CHILD) || (SubNode == DIFF_CHILD) ) // if we have a parent, reference the voltage and frequency of the parent
		{
			node *parNode = OBJECTDATA(SubNodeParent,node);
			if (triplex_connected == true)
			{
				//See which type of triplex
				if (triplex_connection_type == TPNconnected1N)
				{
					Vs = parNode->voltage[0]/parNode->nominal_voltage;
					ws = parNode->curr_freq_state.fmeas[0]*2.0*PI;
				}
				else if (triplex_connection_type == TPNconnected2N)
				{
					Vs = parNode->voltage[1]/parNode->nominal_voltage;
					ws = parNode->curr_freq_state.fmeas[1]*2.0*PI;
				}
				else	//Assume it is 12 now
				{
					Vs = parNode->voltaged[0]/(2.0*parNode->nominal_voltage);	//To reflect LL connection
					ws = parNode->curr_freq_state.fmeas[0]*2.0*PI;
				}
			}
			else	//"Three-phase" connection
			{
				Vs = parNode->voltage[connected_phase]/parNode->nominal_voltage;
				ws = parNode->curr_freq_state.fmeas[connected_phase]*2.0*PI;
			}
		}
		else // No parent, use our own voltage
		{
			if (triplex_connected == true)
			{
				//See which type of triplex
				if (triplex_connection_type == TPNconnected1N)
				{
					Vs = voltage[0]/nominal_voltage;
					ws = curr_freq_state.fmeas[0]*2.0*PI;
				}
				else if (triplex_connection_type == TPNconnected2N)
				{
					Vs = voltage[1]/nominal_voltage;
					ws = curr_freq_state.fmeas[1]*2.0*PI;
				}
				else	//Assume it is 12 now
				{
					Vs = voltaged[0]/(2.0*nominal_voltage);	//To reflect LL connection
					ws = curr_freq_state.fmeas[0]*2.0*PI;
				}
			}
			else 	//"Three-phase" connection
			{
				Vs = voltage[connected_phase]/nominal_voltage;
				ws = curr_freq_state.fmeas[connected_phase]*2.0*PI;
			}
		}

		//Make the per-unit value
		ws_pu = ws/wbase;
	}
	else //TPIM model
	{
		if ( (SubNode == CHILD) || (SubNode == DIFF_CHILD) ) // if we have a parent, reference the voltage and frequency of the parent
		{
			node *parNode = OBJECTDATA(SubNodeParent,node);
			// obtain 3-phase voltages
			Vas = parNode->voltage[0]/parNode->nominal_voltage;
			Vbs = parNode->voltage[1]/parNode->nominal_voltage;
			Vcs = parNode->voltage[2]/parNode->nominal_voltage;
			// obtain frequency in pu, take the average of 3-ph frequency ?
			ws_pu = (parNode->curr_freq_state.fmeas[0]+ parNode->curr_freq_state.fmeas[1] + parNode->curr_freq_state.fmeas[2]) / nominal_frequency / 3.0;
		}
		else // No parent, use our own voltage
		{
			Vas = voltage[0]/nominal_voltage;
			Vbs = voltage[1]/nominal_voltage;
			Vcs = voltage[2]/nominal_voltage;
			ws_pu = (curr_freq_state.fmeas[0] + curr_freq_state.fmeas[1] + curr_freq_state.fmeas[2]) / nominal_frequency / 3.0;
		}

		//Make the non-per-unit value
		ws = ws_pu * wbase;
	}
}

// function to update the previous values for the motor model
void motor::SPIMupdateVars() {
	wr_prev = wr;
	Telec_prev = Telec; 
	psi_dr_prev = psi_dr;
	psi_qr_prev = psi_qr;
	psi_f_prev = psi_f; 
	psi_b_prev = psi_b;
	Iqs_prev = Iqs;
	Ids_prev =Ids;
	If_prev = If;
	Ib_prev = Ib;
	Is_prev = Is;
	motor_elec_power_prev = motor_elec_power;
	reconnect_prev = reconnect;
	motor_trip_prev = motor_trip;
	trip_prev = trip;
	psi_sat_prev = psi_sat;
}


//TPIM state variable updates - transition them
void motor::TPIMupdateVars() {
	phips_prev = phips;
	phins_cj_prev = phins_cj;
	phipr_prev = phipr;
	phinr_cj_prev = phinr_cj;
	wr_pu_prev = wr_pu;
	Ips_prev = Ips;
	Ipr_prev = Ipr;
	Ins_cj_prev = Ins_cj;
	Inr_cj_prev = Inr_cj;

	reconnect_prev = reconnect;
	motor_trip_prev = motor_trip;
	trip_prev = trip;

}

// function to reinitialize values for the motor model
void motor::SPIMreinitializeVars() {
	wr = wr_prev;
	Telec = Telec_prev; 
	psi_dr = psi_dr_prev;
	psi_qr = psi_qr_prev;
	psi_f = psi_f_prev; 
	psi_b = psi_b_prev;
	Iqs = Iqs_prev;
	Ids =Ids_prev;
	If = If_prev;
	Ib = Ib_prev;
	Is = Is_prev;
	motor_elec_power = motor_elec_power_prev;
	reconnect = reconnect_prev;
	motor_trip = motor_trip_prev;
	trip = trip_prev;
	psi_sat = psi_sat_prev;
}

//TPIM initalization routine
void motor::TPIMreinitializeVars() {
	phips = phips_prev;
	phins_cj = phins_cj_prev;
	phipr = phipr_prev;
	phinr_cj = phinr_cj_prev;
	wr_pu = wr_pu_prev;
	Ips = Ips_prev;
	Ipr = Ipr_prev;
	Ins_cj = Ins_cj_prev;
	Inr_cj = Inr_cj_prev;

	reconnect = reconnect_prev;
	motor_trip = motor_trip_prev;
	trip = trip_prev;

}

// function to update the status of the motor
void motor::SPIMUpdateMotorStatus() {
	if (motor_override == overrideOFF || ws <= 1 || Vs.Mag() <= 0.1)
	{
		motor_status = statusOFF;
	}
	else if (wr > 1) {
		motor_status = statusRUNNING;
	}
	else if (motor_trip == 1) {
		motor_status = statusTRIPPED;
	}
	else {
		motor_status = statusSTALLED;
	}	
}

//TPIM status update
void motor::TPIMUpdateMotorStatus() {
	if (motor_override == overrideOFF || ws_pu <= 0.1 ||
			Vas.Mag() <= 0.1 || Vbs.Mag() <= 0.1 || Vcs.Mag() <= 0.1) {
		motor_status = statusOFF;
	}
	else if (wr_pu > 0.0) {
		motor_status = statusRUNNING;
	}
	else if (motor_trip == 1) {
		motor_status = statusTRIPPED;
	}
	else {
		motor_status = statusSTALLED;
	}
}

// function to update the protection of the motor
void motor::SPIMUpdateProtection(double delta_time) {	
	if (motor_override == overrideON) { 
		if (wr < 1 && motor_trip == 0 && ws > 1 && Vs.Mag() > 0.1) { // conditions for counting up the time trip timer
			trip = trip + delta_time; // count up by the time since last pass
		}
		else if ( (wr >= 1 && motor_trip == 0) || ws <= 1 || Vs.Mag() <= 0.1) { // conditions for counting down the time trip timer
			trip = trip - (delta_time / (reconnect_time/trip_time)) < 0 ? 0 : trip - (delta_time / (reconnect_time/trip_time)); // count down by the time since last cycle scaled by the difference in trip and reconnect times
		}
        
        // Under-voltage protection relay timer
        if (uv_lockout == 0) {
            if (Vs.Mag() <= uv_relay_trip_V && Vs.Mag() > 0.01 && uv_relay_install == uv_relay_INSTALLED) { //  This particular AC motor does have an under-voltage relay that will trip. Assumes voltages less than 0.01 pu indicates a disconnected state and shouldn't be considered under-voltage.
                if (uv_relay_time <= uv_relay_trip_time) { //In under-voltage state and accumulating time
                    uv_relay_time = uv_relay_time + delta_time;
                    uv_lockout = 0;
                }
                else { //relay time has accumlated and trips the unit open, permanently
                    motor_override = overrideOFF;
                    uv_lockout = 1;
                }
            } else { //Either the voltage is high enough or this motor doesn't have under-voltage protection
                uv_relay_time = 0;
            }
        }
        
        // Main contactor opening due to low-voltage condition (coil doesn't have enough magnetic force to hold contacts together)
        
        if (Vs.Mag() <=  contactor_open_Vmin && uv_lockout == 0 && contactor_state == contactorCLOSED) { //
            //std::cout << "Under voltage, contactor open: " << Vs.Mag() << "\n";
            motor_override = overrideOFF;
            contactor_state = contactorOPEN;
        }

	}
	else { // motor is off so it is "cooling" down
		trip = trip - (delta_time / (reconnect_time/trip_time)) < 0 ? 0 : trip - (delta_time / (reconnect_time/trip_time)); // count down by the time since last cycle scaled by the difference in trip and reconnect times
	}

	if (motor_trip == 1) {
		reconnect = reconnect + delta_time; // count up by the time since last pass
	}

	if (trip >= trip_time) { // check if we should trip the motor
		motor_trip = 1;
		trip = 0;
	}
	if (reconnect >= reconnect_time) { // check if we should reconnect the motor
		motor_trip = 0;
		reconnect = 0;
	}
    // Main contactor closing (magnetic force able to hold contacts together) once voltage gets high enough
    if (Vs.Mag() >=  contactor_close_Vmax && uv_lockout == 0 && contactor_state == contactorOPEN ){//
        //std::cout << "Voltage OK, contactor closed: " << Vs.Mag() << "\n";
        motor_override = overrideON;
        contactor_state = contactorCLOSED;
    }
}

// TPIM thermal protection
void motor::TPIMUpdateProtection(double delta_time) {
	if (motor_override == overrideON) {
		if (wr_pu < 0.01 && motor_trip == 0 && ws_pu > 0.1 && Vas.Mag() > 0.1 && Vbs.Mag() > 0.1 && Vcs.Mag() > 0.1) { // conditions for counting up the time trip timer
			trip = trip + delta_time; // count up by the time since last pass
		}
		else if ( (wr_pu >= 0.01 && motor_trip == 0) || ws_pu <= 0.1 || Vas.Mag() <= 0.1 || Vbs.Mag() <= 0.1 || Vcs.Mag() <= 0.1) { // conditions for counting down the time trip timer
			trip = trip - (delta_time / (reconnect_time/trip_time)) < 0 ? 0 : trip - (delta_time / (reconnect_time/trip_time)); // count down by the time since last cycle scaled by the difference in trip and reconnect times
		}
        
        // Under-voltage protection relay timer
        if (uv_lockout == 0) {
            if (((Vas.Mag() <= uv_relay_trip_V && Vas.Mag() > 0.001) || (Vbs.Mag() <= uv_relay_trip_V && Vbs.Mag() > 0.001) || (Vcs.Mag() <= uv_relay_trip_V) && Vcs.Mag() > 0.001) && uv_relay_install == uv_relay_INSTALLED) { //  This particular AC motor does have an under-voltage relay that will trip
                if (uv_relay_time <= uv_relay_trip_time) { //In under-voltage state and accumulating time
                    //std::cout << "Under voltage: " << Vas.Mag() << "\t" << Vbs.Mag() << "\t" << Vcs.Mag()<< "\n";
                    uv_relay_time = uv_relay_time + delta_time;
                    uv_lockout = 0;
                }
                else { //relay time has accumlated and trips the unit open, permanently
                    //std::cout << "Under voltage protection relay trip.\n";
                    motor_override = overrideOFF;
                    uv_lockout = 1;
                }
            } else { //Either the voltage is high enough or this motor doesn't have under-voltage protection
                //std::cout << "Voltage OK: " << Vas.Mag() << "\t" << Vbs.Mag() << "\t" << Vcs.Mag()<< "\n";
                uv_relay_time = 0;
            }
        }
        
        // Main contactor opening due to low-voltage condition (coil doesn't have enough magnetic force to hold contacts together)
        if ((Vas.Mag() <=  contactor_open_Vmin || Vbs.Mag() <=  contactor_open_Vmin || Vcs.Mag() <=  contactor_open_Vmin) && uv_lockout == 0  && contactor_state == contactorCLOSED) { //
            //std::cout << "Under voltage, contactor open: " << Vas.Mag() << "\t" << Vbs.Mag() << "\t" << Vcs.Mag()<< "\n";
            motor_override = overrideOFF;
            contactor_state = contactorOPEN;
        }
	}
	else { // motor is off so it is "cooling" down
		trip = trip - (delta_time / (reconnect_time/trip_time)) < 0 ? 0 : trip - (delta_time / (reconnect_time/trip_time)); // count down by the time since last cycle scaled by the difference in trip and reconnect times
	}

	if (motor_trip == 1) {
		reconnect = reconnect + delta_time; // count up by the time since last pass
	}

	if (trip >= trip_time) { // check if we should trip the motor
		motor_trip = 1;
		trip = 0;
	}
	if (reconnect >= reconnect_time) { // check if we should reconnect the motor
		motor_trip = 0;
		reconnect = 0;
	}
    
    // Main contactor closing (magnetic force able to hold contacts together) once voltage gets high enough
    if ((Vas.Mag() >=  contactor_close_Vmax && Vbs.Mag() >=  contactor_close_Vmax && Vcs.Mag() >=  contactor_close_Vmax ) && uv_lockout == 0 && contactor_state == contactorOPEN ){//
        //std::cout << "Voltage OK, contactor closed: " << Vas.Mag() << "\t" << Vbs.Mag() << "\t" << Vcs.Mag()<< "\n";
        motor_override = overrideON;
        contactor_state = contactorCLOSED;
    }
}

// function to ensure that internal model states are zeros when the motor is OFF
void motor::SPIMStateOFF() {
	psi_b = complex(0.0,0.0);
    psi_f = complex(0.0,0.0);
    psi_dr = complex(0.0,0.0); 
    psi_qr = complex(0.0,0.0); 
    Ids = complex(0.0,0.0);
    Iqs = complex(0.0,0.0);  
    If = complex(0.0,0.0);
    Ib = complex(0.0,0.0);
    Is = complex(0.0,0.0);
    motor_elec_power = complex(0.0,0.0);
    Telec = 0.0; 
    wr = 0.0;
	wr_pu = 0.0;
}

//TPIM "zero-stating" item
void motor::TPIMStateOFF() {
	phips = complex(0.0,0.0);
	phins_cj = complex(0.0,0.0);
	phipr = complex(0.0,0.0);
	phinr_cj = complex(0.0,0.0);
	wr = 0.0;
	wr_pu = 0.0;
	Ips = complex(0.0,0.0);
	Ipr = complex(0.0,0.0);
	Ins_cj = complex(0.0,0.0);
	Inr_cj = complex(0.0,0.0);
	motor_elec_power = complex(0.0,0.0);
	Telec = 0.0;
	Tmech_eff = 0.0;
}

// Function to calculate the solution to the steady state SPIM model
void motor::SPIMSteadyState(TIMESTAMP t1) {
	double wr_delta = 1;
    psi_sat = 1;
	double psi = -1;
    int32 count = 1;
	double Xc = -1;

	while (fabs(wr_delta) > speed_error && count < iteration_count) {
        count++;
        
        //Kick in extra capacitor if we droop in speed
		if (wr < cap_run_speed) {
           Xc = Xc2;
		}
		else {
           Xc = Xc1; 
		}

		TF[0] = (complex(0.0,1.0)*Xd_prime*ws_pu) + Rds; 
		TF[1] = 0;
		TF[2] = (complex(0.0,1.0)*Xm*ws_pu)/Xr;
		TF[3] = (complex(0.0,1.0)*Xm*ws_pu)/Xr;
		TF[4] = 0;
		TF[5] = (complex(0.0,1.0)*Xc)/ws_pu + (complex(0.0,1.0)*Xq_prime*ws_pu) + Rqs;
		TF[6] = -(Xm*n*ws_pu)/Xr;
		TF[7] = (Xm*n*ws_pu)/Xr;
		TF[8] = Xm/2;
		TF[9] =  -(complex(0.0,1.0)*Xm*n)/2;
		TF[10] = (complex(0.0,1.0)*wr - complex(0.0,1.0)*ws)*To_prime -psi_sat;
		TF[11] = 0;
		TF[12] = Xm/2;
		TF[13] = (complex(0.0,1.0)*Xm*n)/2;
		TF[14] = 0;
		TF[15] = (complex(0.0,1.0)*wr + complex(0.0,1.0)*ws)*-To_prime -psi_sat ;

		// big matrix solving winding currents and fluxes
		invertMatrix(TF,ITF);
		Ids = ITF[0]*Vs.Mag() + ITF[1]*Vs.Mag();
		Iqs = ITF[4]*Vs.Mag() + ITF[5]*Vs.Mag();
		psi_f = ITF[8]*Vs.Mag() + ITF[9]*Vs.Mag();
		psi_b = ITF[12]*Vs.Mag() + ITF[13]*Vs.Mag();
		If = (Ids-(complex(0.0,1.0)*n*Iqs))*0.5;
		Ib = (Ids+(complex(0.0,1.0)*n*Iqs))*0.5;

        //electrical torque 
		Telec = (Xm/Xr)*2.0*(If.Im()*psi_f.Re() - If.Re()*psi_f.Im() - Ib.Im()*psi_b.Re() + Ib.Re()*psi_b.Im()); 

		//See which model we're using
		if (motor_torque_usage_method==modelSpeedFour)
		{
			//Compute updated mechanical torque
			Tmech = 0.85 + 0.15*(wr_pu*wr_pu*wr_pu*wr_pu);
		}
		//Default else - direct method, so just read (in case player/else changes it)

        //calculate speed deviation 
        wr_delta = Telec-Tmech;

        //Calculate saturated flux
        psi = sqrt(pow(psi_f.Re(),2)+pow(psi_f.Im(),2)+pow(psi_b.Re(),2)+pow(psi_b.Im(),2));
		if(psi<=bsat) {
            psi_sat = 1;
		}
		else {
            psi_sat = 1 + Asat*(pow(psi-bsat,2));
		}

        //update the rotor speed
		if (wr+wr_delta > 0) {
			wr = wr+wr_delta;
			wr_pu = wr/wbase;
		}
		else {
			wr = 0;
			wr_pu = 0.0;
		}
	}
    
    psi_dr = psi_f + psi_b;
    psi_qr = complex(0.0,1.0)*psi_f + complex(0,-1)*psi_b;
    // system current and power equations
    Is = (Ids + Iqs)*complex_exp(Vs.Arg());
    motor_elec_power = (Vs*~Is) * Pbase;
}


//TPIM steady state function
void motor::TPIMSteadyState(TIMESTAMP t1) {
		double omgr0_delta = 1;
		int32 count = 1;
		complex alpha = complex(0.0,0.0);
		complex A1, A2, A3, A4;
		complex B1, B2, B3, B4;
		complex C1, C2, C3, C4;
		complex D1, D2, D3, D4;
		complex E1, E2, E3, E4;
		complex Vap;
		complex Van;
		// complex Vaz;

		alpha = complex_exp(2.0/3.0 * PI);

        Vap = (Vas + alpha * Vbs + alpha * alpha * Vcs) / 3.0;
        Van = (Vas + alpha * alpha * Vbs + alpha * Vcs) / 3.0;
        // Vaz = 1.0/3.0 * (Vas + Vbs + Vcs);

        // printf("Enter steady state: \n");

        if (motor_status == statusRUNNING){

			while (fabs(omgr0_delta) > speed_error && count < iteration_count) {
				count++;

				// pre-calculate complex coefficients of the 4 linear equations associated with flux state variables
				A1 = -(complex(0.0,1.0) * ws_pu + rs_pu / sigma1) ;
				B1 =  0.0 ;
				C1 =  rs_pu / sigma1 * lm / Lr ;
				D1 =  0.0 ;
				E1 = Vap ;

				A2 = 0.0;
				B2 = -(complex(0.0,-1.0) * ws_pu + rs_pu / sigma1) ;
				C2 = 0.0 ;
				D2 = rs_pu / sigma1 * lm / Lr ;
				E2 = ~Van ;

				A3 = rr_pu / sigma2 * lm / Ls ;
				B3 =  0.0 ;
				C3 =  -(complex(0.0,1.0) * (ws_pu - wr_pu) + rr_pu / sigma2) ;
				D3 =  0.0 ;
				E3 =  0.0 ;

				A4 = 0.0 ;
				B4 =  rr_pu / sigma2 * lm / Ls ;
				C4 = 0.0 ;
				D4 = -(complex(0.0,1.0) * (-ws_pu - wr_pu) + rr_pu / sigma2) ;
				E4 =  0.0 ;

				// solve the 4 linear equations to obtain 4 flux state variables
				phips = (B1*C2*D3*E4 - B1*C2*D4*E3 - B1*C3*D2*E4 + B1*C3*D4*E2 + B1*C4*D2*E3
					- B1*C4*D3*E2 - B2*C1*D3*E4 + B2*C1*D4*E3 + B2*C3*D1*E4 - B2*C3*D4*E1
					- B2*C4*D1*E3 + B2*C4*D3*E1 + B3*C1*D2*E4 - B3*C1*D4*E2 - B3*C2*D1*E4
					+ B3*C2*D4*E1 + B3*C4*D1*E2 - B3*C4*D2*E1 - B4*C1*D2*E3 + B4*C1*D3*E2
					+ B4*C2*D1*E3 - B4*C2*D3*E1 - B4*C3*D1*E2 + B4*C3*D2*E1)/
					(A1*B2*C3*D4 - A1*B2*C4*D3 - A1*B3*C2*D4 + A1*B3*C4*D2 + A1*B4*C2*D3 -
					A1*B4*C3*D2 - A2*B1*C3*D4 + A2*B1*C4*D3 + A2*B3*C1*D4 - A2*B3*C4*D1 -
					A2*B4*C1*D3 + A2*B4*C3*D1 + A3*B1*C2*D4 - A3*B1*C4*D2 - A3*B2*C1*D4 +
					A3*B2*C4*D1 + A3*B4*C1*D2 - A3*B4*C2*D1 - A4*B1*C2*D3 + A4*B1*C3*D2 +
					A4*B2*C1*D3 - A4*B2*C3*D1 - A4*B3*C1*D2 + A4*B3*C2*D1) ;

				phins_cj =  -(A1*C2*D3*E4 - A1*C2*D4*E3 - A1*C3*D2*E4 + A1*C3*D4*E2 + A1*C4*D2*E3
					- A1*C4*D3*E2 - A2*C1*D3*E4 + A2*C1*D4*E3 + A2*C3*D1*E4 - A2*C3*D4*E1
					- A2*C4*D1*E3 + A2*C4*D3*E1 + A3*C1*D2*E4 - A3*C1*D4*E2 - A3*C2*D1*E4
					+ A3*C2*D4*E1 + A3*C4*D1*E2 - A3*C4*D2*E1 - A4*C1*D2*E3 + A4*C1*D3*E2
					+ A4*C2*D1*E3 - A4*C2*D3*E1 - A4*C3*D1*E2 + A4*C3*D2*E1)/
					(A1*B2*C3*D4 - A1*B2*C4*D3 - A1*B3*C2*D4 + A1*B3*C4*D2 + A1*B4*C2*D3 -
					A1*B4*C3*D2 - A2*B1*C3*D4 + A2*B1*C4*D3 + A2*B3*C1*D4 - A2*B3*C4*D1 -
					A2*B4*C1*D3 + A2*B4*C3*D1 + A3*B1*C2*D4 - A3*B1*C4*D2 - A3*B2*C1*D4 +
					A3*B2*C4*D1 + A3*B4*C1*D2 - A3*B4*C2*D1 - A4*B1*C2*D3 + A4*B1*C3*D2 +
					A4*B2*C1*D3 - A4*B2*C3*D1 - A4*B3*C1*D2 + A4*B3*C2*D1) ;

				phipr = (A1*B2*D3*E4 - A1*B2*D4*E3 - A1*B3*D2*E4 + A1*B3*D4*E2 + A1*B4*D2*E3
					- A1*B4*D3*E2 - A2*B1*D3*E4 + A2*B1*D4*E3 + A2*B3*D1*E4 - A2*B3*D4*E1
					- A2*B4*D1*E3 + A2*B4*D3*E1 + A3*B1*D2*E4 - A3*B1*D4*E2 - A3*B2*D1*E4
					+ A3*B2*D4*E1 + A3*B4*D1*E2 - A3*B4*D2*E1 - A4*B1*D2*E3 + A4*B1*D3*E2
					+ A4*B2*D1*E3 - A4*B2*D3*E1 - A4*B3*D1*E2 + A4*B3*D2*E1)/
					(A1*B2*C3*D4 - A1*B2*C4*D3 - A1*B3*C2*D4 + A1*B3*C4*D2 + A1*B4*C2*D3 -
					A1*B4*C3*D2 - A2*B1*C3*D4 + A2*B1*C4*D3 + A2*B3*C1*D4 - A2*B3*C4*D1 -
					A2*B4*C1*D3 + A2*B4*C3*D1 + A3*B1*C2*D4 - A3*B1*C4*D2 - A3*B2*C1*D4 +
					A3*B2*C4*D1 + A3*B4*C1*D2 - A3*B4*C2*D1 - A4*B1*C2*D3 + A4*B1*C3*D2 +
					A4*B2*C1*D3 - A4*B2*C3*D1 - A4*B3*C1*D2 + A4*B3*C2*D1) ;

				phinr_cj = -(A1*B2*C3*E4 - A1*B2*C4*E3 - A1*B3*C2*E4 + A1*B3*C4*E2 + A1*B4*C2*E3
					- A1*B4*C3*E2 - A2*B1*C3*E4 + A2*B1*C4*E3 + A2*B3*C1*E4 - A2*B3*C4*E1
					- A2*B4*C1*E3 + A2*B4*C3*E1 + A3*B1*C2*E4 - A3*B1*C4*E2 - A3*B2*C1*E4
					+ A3*B2*C4*E1 + A3*B4*C1*E2 - A3*B4*C2*E1 - A4*B1*C2*E3 + A4*B1*C3*E2
					+ A4*B2*C1*E3 - A4*B2*C3*E1 - A4*B3*C1*E2 + A4*B3*C2*E1)/
					(A1*B2*C3*D4 - A1*B2*C4*D3 - A1*B3*C2*D4 + A1*B3*C4*D2 + A1*B4*C2*D3 -
					A1*B4*C3*D2 - A2*B1*C3*D4 + A2*B1*C4*D3 + A2*B3*C1*D4 - A2*B3*C4*D1 -
					A2*B4*C1*D3 + A2*B4*C3*D1 + A3*B1*C2*D4 - A3*B1*C4*D2 - A3*B2*C1*D4 +
					A3*B2*C4*D1 + A3*B4*C1*D2 - A3*B4*C2*D1 - A4*B1*C2*D3 + A4*B1*C3*D2 +
					A4*B2*C1*D3 - A4*B2*C3*D1 - A4*B3*C1*D2 + A4*B3*C2*D1) ;

				Ips = (phips - phipr * lm / Lr) / sigma1;  // pu
				Ipr = (phipr - phips * lm / Ls) / sigma2;  // pu
				Ins_cj = (phins_cj - phinr_cj * lm / Lr) / sigma1; // pu
				Inr_cj = (phinr_cj - phins_cj * lm / Ls) / sigma2; // pu
				Telec = (~phips * Ips + ~phins_cj * Ins_cj).Im() ;  // pu

				//See which model we're using
				if (motor_torque_usage_method==modelSpeedFour)
				{
					//Compute updated mechanical torque
					Tmech = 0.85 + 0.15*(wr_pu*wr_pu*wr_pu*wr_pu);

					//Assign it in, too
					Tmech_eff = Tmech;
				}
				//Default else - direct method, so just read (in case player/else changes it)

				// iteratively compute speed increment to make sure Telec matches Tmech during steady state mode
				// if it does not match, then update current and Telec using new wr_pu
				omgr0_delta = ( Telec - Tmech_eff ) / ((double)iteration_count);

				//update the rotor speed to make sure electrical torque traces mechanical torque
				if (wr_pu + omgr0_delta > -10) {
					wr_pu = wr_pu + omgr0_delta;
					wr = wr_pu * wbase;
				}
				else {
					wr_pu = -10;
					wr = wr_pu * wbase;
				}

			}  // End while

        } // End if TPIM is assumed running
        else // must be the TPIM stalled or otherwise not running
        {
        	wr_pu = 0.0;
			wr = 0.0;

			// pre-calculate complex coefficients of the 4 linear equations associated with flux state variables
			A1 = -(complex(0.0,1.0) * ws_pu + rs_pu / sigma1) ;
			B1 =  0.0 ;
			C1 =  rs_pu / sigma1 * lm / Lr ;
			D1 =  0.0 ;
			E1 = Vap ;

			A2 = 0.0;
			B2 = -(complex(0.0,-1.0) * ws_pu + rs_pu / sigma1) ;
			C2 = 0.0 ;
			D2 = rs_pu / sigma1 * lm / Lr ;
			E2 = ~Van ;

			A3 = rr_pu / sigma2 * lm / Ls ;
			B3 =  0.0 ;
			C3 =  -(complex(0.0,1.0) * (ws_pu - wr_pu) + rr_pu / sigma2) ;
			D3 =  0.0 ;
			E3 =  0.0 ;

			A4 = 0.0 ;
			B4 =  rr_pu / sigma2 * lm / Ls ;
			C4 = 0.0 ;
			D4 = -(complex(0.0,1.0) * (-ws_pu - wr_pu) + rr_pu / sigma2) ;
			E4 =  0.0 ;

			// solve the 4 linear equations to obtain 4 flux state variables
			phips = (B1*C2*D3*E4 - B1*C2*D4*E3 - B1*C3*D2*E4 + B1*C3*D4*E2 + B1*C4*D2*E3
				- B1*C4*D3*E2 - B2*C1*D3*E4 + B2*C1*D4*E3 + B2*C3*D1*E4 - B2*C3*D4*E1
				- B2*C4*D1*E3 + B2*C4*D3*E1 + B3*C1*D2*E4 - B3*C1*D4*E2 - B3*C2*D1*E4
				+ B3*C2*D4*E1 + B3*C4*D1*E2 - B3*C4*D2*E1 - B4*C1*D2*E3 + B4*C1*D3*E2
				+ B4*C2*D1*E3 - B4*C2*D3*E1 - B4*C3*D1*E2 + B4*C3*D2*E1)/
				(A1*B2*C3*D4 - A1*B2*C4*D3 - A1*B3*C2*D4 + A1*B3*C4*D2 + A1*B4*C2*D3 -
				A1*B4*C3*D2 - A2*B1*C3*D4 + A2*B1*C4*D3 + A2*B3*C1*D4 - A2*B3*C4*D1 -
				A2*B4*C1*D3 + A2*B4*C3*D1 + A3*B1*C2*D4 - A3*B1*C4*D2 - A3*B2*C1*D4 +
				A3*B2*C4*D1 + A3*B4*C1*D2 - A3*B4*C2*D1 - A4*B1*C2*D3 + A4*B1*C3*D2 +
				A4*B2*C1*D3 - A4*B2*C3*D1 - A4*B3*C1*D2 + A4*B3*C2*D1) ;

			phins_cj =  -(A1*C2*D3*E4 - A1*C2*D4*E3 - A1*C3*D2*E4 + A1*C3*D4*E2 + A1*C4*D2*E3
				- A1*C4*D3*E2 - A2*C1*D3*E4 + A2*C1*D4*E3 + A2*C3*D1*E4 - A2*C3*D4*E1
				- A2*C4*D1*E3 + A2*C4*D3*E1 + A3*C1*D2*E4 - A3*C1*D4*E2 - A3*C2*D1*E4
				+ A3*C2*D4*E1 + A3*C4*D1*E2 - A3*C4*D2*E1 - A4*C1*D2*E3 + A4*C1*D3*E2
				+ A4*C2*D1*E3 - A4*C2*D3*E1 - A4*C3*D1*E2 + A4*C3*D2*E1)/
				(A1*B2*C3*D4 - A1*B2*C4*D3 - A1*B3*C2*D4 + A1*B3*C4*D2 + A1*B4*C2*D3 -
				A1*B4*C3*D2 - A2*B1*C3*D4 + A2*B1*C4*D3 + A2*B3*C1*D4 - A2*B3*C4*D1 -
				A2*B4*C1*D3 + A2*B4*C3*D1 + A3*B1*C2*D4 - A3*B1*C4*D2 - A3*B2*C1*D4 +
				A3*B2*C4*D1 + A3*B4*C1*D2 - A3*B4*C2*D1 - A4*B1*C2*D3 + A4*B1*C3*D2 +
				A4*B2*C1*D3 - A4*B2*C3*D1 - A4*B3*C1*D2 + A4*B3*C2*D1) ;

			phipr = (A1*B2*D3*E4 - A1*B2*D4*E3 - A1*B3*D2*E4 + A1*B3*D4*E2 + A1*B4*D2*E3
				- A1*B4*D3*E2 - A2*B1*D3*E4 + A2*B1*D4*E3 + A2*B3*D1*E4 - A2*B3*D4*E1
				- A2*B4*D1*E3 + A2*B4*D3*E1 + A3*B1*D2*E4 - A3*B1*D4*E2 - A3*B2*D1*E4
				+ A3*B2*D4*E1 + A3*B4*D1*E2 - A3*B4*D2*E1 - A4*B1*D2*E3 + A4*B1*D3*E2
				+ A4*B2*D1*E3 - A4*B2*D3*E1 - A4*B3*D1*E2 + A4*B3*D2*E1)/
				(A1*B2*C3*D4 - A1*B2*C4*D3 - A1*B3*C2*D4 + A1*B3*C4*D2 + A1*B4*C2*D3 -
				A1*B4*C3*D2 - A2*B1*C3*D4 + A2*B1*C4*D3 + A2*B3*C1*D4 - A2*B3*C4*D1 -
				A2*B4*C1*D3 + A2*B4*C3*D1 + A3*B1*C2*D4 - A3*B1*C4*D2 - A3*B2*C1*D4 +
				A3*B2*C4*D1 + A3*B4*C1*D2 - A3*B4*C2*D1 - A4*B1*C2*D3 + A4*B1*C3*D2 +
				A4*B2*C1*D3 - A4*B2*C3*D1 - A4*B3*C1*D2 + A4*B3*C2*D1) ;

			phinr_cj = -(A1*B2*C3*E4 - A1*B2*C4*E3 - A1*B3*C2*E4 + A1*B3*C4*E2 + A1*B4*C2*E3
				- A1*B4*C3*E2 - A2*B1*C3*E4 + A2*B1*C4*E3 + A2*B3*C1*E4 - A2*B3*C4*E1
				- A2*B4*C1*E3 + A2*B4*C3*E1 + A3*B1*C2*E4 - A3*B1*C4*E2 - A3*B2*C1*E4
				+ A3*B2*C4*E1 + A3*B4*C1*E2 - A3*B4*C2*E1 - A4*B1*C2*E3 + A4*B1*C3*E2
				+ A4*B2*C1*E3 - A4*B2*C3*E1 - A4*B3*C1*E2 + A4*B3*C2*E1)/
				(A1*B2*C3*D4 - A1*B2*C4*D3 - A1*B3*C2*D4 + A1*B3*C4*D2 + A1*B4*C2*D3 -
				A1*B4*C3*D2 - A2*B1*C3*D4 + A2*B1*C4*D3 + A2*B3*C1*D4 - A2*B3*C4*D1 -
				A2*B4*C1*D3 + A2*B4*C3*D1 + A3*B1*C2*D4 - A3*B1*C4*D2 - A3*B2*C1*D4 +
				A3*B2*C4*D1 + A3*B4*C1*D2 - A3*B4*C2*D1 - A4*B1*C2*D3 + A4*B1*C3*D2 +
				A4*B2*C1*D3 - A4*B2*C3*D1 - A4*B3*C1*D2 + A4*B3*C2*D1) ;

			Ips = (phips - phipr * lm / Lr) / sigma1;  // pu
			Ipr = (phipr - phips * lm / Ls) / sigma2;  // pu
			Ins_cj = (phins_cj - phinr_cj * lm / Lr) / sigma1; // pu
			Inr_cj = (phinr_cj - phins_cj * lm / Ls) / sigma2; // pu
			Telec = (~phips * Ips + ~phins_cj * Ins_cj).Im() ;  // pu
        }

		// system current and power equations
        Ias = Ips + ~Ins_cj ;// pu
        Ibs = alpha * alpha * Ips + alpha * ~Ins_cj ; // pu
        Ics = alpha * Ips + alpha * alpha * ~Ins_cj ; // pu

		motor_elec_power = (Vap * ~Ips + Van * Ins_cj) * Pbase; // VA

}

// Function to calculate the solution to the steady state SPIM model
void motor::SPIMDynamic(double curr_delta_time, double dTime) {
	double psi = -1;
	double Xc = -1;
    
    //Kick in extra capacitor if we droop in speed
	if (wr < cap_run_speed) {
       Xc = Xc2;
	}
	else {
       Xc = Xc1; 
	}

    // Flux equation
	psi_b = (Ib*Xm) / ((complex(0.0,1.0)*(ws+wr)*To_prime)+psi_sat);
	psi_f = psi_f + ( If*(Xm/To_prime) - (complex(0.0,1.0)*(ws-wr) + psi_sat/To_prime)*psi_f )*dTime;   

    //Calculate saturated flux
	psi = sqrt(psi_f.Re()*psi_f.Re() + psi_f.Im()*psi_f.Im() + psi_b.Re()*psi_b.Re() + psi_b.Im()*psi_b.Im());
	if(psi<=bsat) {
        psi_sat = 1;
	}
	else {
        psi_sat = 1 + Asat*((psi-bsat)*(psi-bsat));
	}   

	// Calculate d and q axis fluxes
	psi_dr = psi_f + psi_b;
	psi_qr = complex(0.0,1.0)*psi_f + complex(0,-1)*psi_b;

	// d and q-axis current equations
	Ids = (-(complex(0.0,1.0)*ws_pu*(Xm/Xr)*psi_dr) + Vs.Mag()) / ((complex(0.0,1.0)*ws_pu*Xd_prime)+Rds);  
	Iqs = (-(complex(0.0,1.0)*ws_pu*(n*Xm/Xr)*psi_qr) + Vs.Mag()) / ((complex(0.0,1.0)*ws_pu*Xq_prime)+(complex(0.0,1.0)/ws_pu*Xc)+Rqs); 

	// f and b current equations
	If = (Ids-(complex(0.0,1.0)*n*Iqs))*0.5;
	Ib = (Ids+(complex(0.0,1.0)*n*Iqs))*0.5;

	// system current and power equations
	Is = (Ids + Iqs)*complex_exp(Vs.Arg());
	motor_elec_power = (Vs*~Is) * Pbase;

    //electrical torque 
	Telec = (Xm/Xr)*2*(If.Im()*psi_f.Re() - If.Re()*psi_f.Im() - Ib.Im()*psi_b.Re() + Ib.Re()*psi_b.Im()); 

	//See which model we're using
	if (motor_torque_usage_method==modelSpeedFour)
	{
		//Compute updated mechanical torque
		Tmech = 0.85 + 0.15*(wr_pu*wr_pu*wr_pu*wr_pu);
	}
	//Default else - direct method, so just read (in case player/else changes it)

	// speed equation 
	wr = wr + (((Telec-Tmech)*wbase)/(2*H))*dTime;

    // speeds below 0 should be avioded
	if (wr < 0) {
		wr = 0;
	}

	//Get the per-unit version
	wr_pu = wr / wbase;
}

//Dynamic updates for TPIM
void motor::TPIMDynamic(double curr_delta_time, double dTime) {
	complex alpha = complex(0.0,0.0);
	complex Vap;
	complex Van;

	// variables related to predictor step
	complex A1p, C1p;
	complex B2p, D2p;
	complex A3p, C3p;
	complex B4p, D4p;
	complex dphips_prev_dt ;
	complex dphins_cj_prev_dt ;
	complex dphipr_prev_dt ;
	complex dphinr_cj_prev_dt ;
	complex domgr0_prev_dt ;

	// variables related to corrector step
	complex A1c, C1c;
	complex B2c, D2c;
	complex A3c, C3c;
	complex B4c, D4c;
	complex dphips_dt ;
	complex dphins_cj_dt ;
	complex dphipr_dt ;
	complex dphinr_cj_dt ;
	complex domgr0_dt ;

	alpha = complex_exp(2.0/3.0 * PI);

    Vap = (Vas + alpha * Vbs + alpha * alpha * Vcs) / 3.0;
    Van = (Vas + alpha * alpha * Vbs + alpha * Vcs) / 3.0;

    TPIMupdateVars();

	//See which model we're using
	if (motor_torque_usage_method==modelSpeedFour)
	{
		//Compute updated mechanical torque
		Tmech = 0.85 + 0.15*(wr_pu*wr_pu*wr_pu*wr_pu);

		//Assign it in
		Tmech_eff = Tmech;
	}
	else
	{
		//Do the old routine - only engage if above 1.0
		if (wr_pu >= 1.0)
		{
			Tmech_eff = Tmech;
		}
	}

    //*** Predictor Step ***//
    // predictor step 1 - calculate coefficients
    A1p = -(complex(0.0,1.0) * ws_pu + rs_pu / sigma1) ;
    C1p =  rs_pu / sigma1 * lm / Lr ;

    B2p = -(complex(0.0,-1.0) * ws_pu + rs_pu / sigma1) ;
    D2p = rs_pu / sigma1 *lm / Lr ;

    A3p = rr_pu / sigma2 * lm / Ls ;
    C3p =  -(complex(0.0,1.0) * (ws_pu - wr_pu_prev) + rr_pu / sigma2) ;

    B4p =  rr_pu / sigma2 * lm / Ls ;
    D4p = -(complex(0.0,1.0) * (-ws_pu - wr_pu_prev) + rr_pu / sigma2) ;

    // predictor step 2 - calculate derivatives
    dphips_prev_dt =  ( Vap + A1p * phips_prev + C1p * phipr_prev ) * wbase;  // pu/s
    dphins_cj_prev_dt = ( ~Van + B2p * phins_cj_prev + D2p * phinr_cj_prev ) * wbase; // pu/s
    dphipr_prev_dt  =  ( C3p * phipr_prev + A3p * phips_prev ) * wbase; // pu/s
    dphinr_cj_prev_dt = ( D4p * phinr_cj_prev  + B4p * phins_cj_prev ) * wbase; // pu/s
    domgr0_prev_dt =  ( (~phips_prev * Ips_prev + ~phins_cj_prev * Ins_cj_prev).Im() - Tmech_eff - Kfric * wr_pu_prev ) / (2.0 * H); // pu/s


    // predictor step 3 - integrate for predicted state variable
    phips = phips_prev +  dphips_prev_dt * dTime;
    phins_cj = phins_cj_prev + dphins_cj_prev_dt * dTime;
    phipr = phipr_prev + dphipr_prev_dt * dTime ;
    phinr_cj = phinr_cj_prev + dphinr_cj_prev_dt * dTime ;
    wr_pu = wr_pu_prev + domgr0_prev_dt.Re() * dTime ;
	wr = wr_pu * wbase;

    // predictor step 4 - update outputs using predicted state variables
    Ips = (phips - phipr * lm / Lr) / sigma1;  // pu
    Ipr = (phipr - phips * lm / Ls) / sigma2;  // pu
    Ins_cj = (phins_cj - phinr_cj * lm / Lr) / sigma1 ; // pu
    Inr_cj = (phinr_cj - phins_cj * lm / Ls) / sigma2; // pu


    //*** Corrector Step ***//
    // assuming no boundary variable (e.g. voltage) changes during each time step,
    // so predictor and corrector steps are placed in the same class function

    // corrector step 1 - calculate coefficients using predicted state variables
    A1c = -(complex(0.0,1.0) * ws_pu + rs_pu / sigma1) ;
    C1c =  rs_pu / sigma1 * lm / Lr ;

    B2c = -(complex(0.0,-1.0) * ws_pu + rs_pu / sigma1) ;
    D2c = rs_pu / sigma1 *lm / Lr ;

    A3c = rr_pu / sigma2 * lm / Ls ;
    C3c =  -(complex(0.0,1.0) * (ws_pu - wr_pu) + rr_pu / sigma2) ;  // This coeff. is different from predictor

    B4c =  rr_pu / sigma2 * lm / Ls ;
    D4c = -(complex(0.0,1.0) * (-ws_pu - wr_pu) + rr_pu / sigma2) ; // This coeff. is different from predictor

    // corrector step 2 - calculate derivatives
    dphips_dt =  ( Vap + A1c * phips + C1c * phipr ) * wbase;
    dphins_cj_dt = ( ~Van + B2c * phins_cj + D2c * phinr_cj ) * wbase ;
    dphipr_dt  =  ( C3c * phipr + A3c * phips ) * wbase;
    dphinr_cj_dt = ( D4c * phinr_cj  + B4c * phins_cj ) * wbase;
    domgr0_dt =  1.0/(2.0 * H) * ( (~phips * Ips + ~phins_cj * Ins_cj).Im() - Tmech_eff - Kfric * wr_pu );

    // corrector step 3 - integrate
    phips = phips_prev +  (dphips_prev_dt + dphips_dt) * dTime/2.0;
    phins_cj = phins_cj_prev + (dphins_cj_prev_dt + dphins_cj_dt) * dTime/2.0;
    phipr = phipr_prev + (dphipr_prev_dt + dphipr_dt) * dTime/2.0 ;
    phinr_cj = phinr_cj_prev + (dphinr_cj_prev_dt + dphinr_cj_dt) * dTime/2.0 ;
    wr_pu = wr_pu_prev + (domgr0_prev_dt + domgr0_dt).Re() * dTime/2.0 ;
	wr = wr_pu * wbase;

	if (wr_pu < -10.0) { // speeds below -10 should be avoided
		wr_pu = -10.0;
		wr = wr_pu * wbase;
	}

    // corrector step 4 - update outputs
    Ips = (phips - phipr * lm / Lr) / sigma1;  // pu
    Ipr = (phipr - phips * lm / Ls) / sigma2;  // pu
    Ins_cj = (phins_cj - phinr_cj * lm / Lr) / sigma1; // pu
    Inr_cj = (phinr_cj - phins_cj * lm / Ls) / sigma2; // pu
    Telec = (~phips * Ips + ~phins_cj * Ins_cj).Im() ;  // pu

	// update system current and power equations
    Ias = Ips + ~Ins_cj ;// pu
    Ibs = alpha * alpha * Ips + alpha * ~Ins_cj ; // pu
    Ics = alpha * Ips + alpha * alpha * ~Ins_cj ; // pu

	motor_elec_power = (Vap * ~Ips + Van * Ins_cj) * Pbase; // VA

}

//Function to perform exp(j*val) (basically a complex rotation)
complex motor::complex_exp(double angle)
{
	complex output_val;

	//exp(jx) = cos(x)+j*sin(x)
	output_val = complex(cos(angle),sin(angle));

	return output_val;
}

// Function to do the inverse of a 4x4 matrix
int motor::invertMatrix(complex TF[16], complex ITF[16])
{
    complex inv[16], det;
    int i;

    inv[0] = TF[5]  * TF[10] * TF[15] - TF[5]  * TF[11] * TF[14] - TF[9]  * TF[6]  * TF[15] + TF[9]  * TF[7]  * TF[14] +TF[13] * TF[6]  * TF[11] - TF[13] * TF[7]  * TF[10];
    inv[4] = -TF[4]  * TF[10] * TF[15] + TF[4]  * TF[11] * TF[14] + TF[8]  * TF[6]  * TF[15] - TF[8]  * TF[7]  * TF[14] - TF[12] * TF[6]  * TF[11] + TF[12] * TF[7]  * TF[10];
    inv[8] = TF[4]  * TF[9] * TF[15] - TF[4]  * TF[11] * TF[13] - TF[8]  * TF[5] * TF[15] + TF[8]  * TF[7] * TF[13] + TF[12] * TF[5] * TF[11] - TF[12] * TF[7] * TF[9];
    inv[12] = -TF[4]  * TF[9] * TF[14] + TF[4]  * TF[10] * TF[13] +TF[8]  * TF[5] * TF[14] - TF[8]  * TF[6] * TF[13] - TF[12] * TF[5] * TF[10] + TF[12] * TF[6] * TF[9];
    inv[1] = -TF[1]  * TF[10] * TF[15] + TF[1]  * TF[11] * TF[14] + TF[9]  * TF[2] * TF[15] - TF[9]  * TF[3] * TF[14] - TF[13] * TF[2] * TF[11] + TF[13] * TF[3] * TF[10];
    inv[5] = TF[0]  * TF[10] * TF[15] - TF[0]  * TF[11] * TF[14] - TF[8]  * TF[2] * TF[15] + TF[8]  * TF[3] * TF[14] + TF[12] * TF[2] * TF[11] - TF[12] * TF[3] * TF[10];
    inv[9] = -TF[0]  * TF[9] * TF[15] + TF[0]  * TF[11] * TF[13] + TF[8]  * TF[1] * TF[15] - TF[8]  * TF[3] * TF[13] - TF[12] * TF[1] * TF[11] + TF[12] * TF[3] * TF[9];
    inv[13] = TF[0]  * TF[9] * TF[14] - TF[0]  * TF[10] * TF[13] - TF[8]  * TF[1] * TF[14] + TF[8]  * TF[2] * TF[13] + TF[12] * TF[1] * TF[10] - TF[12] * TF[2] * TF[9];
    inv[2] = TF[1]  * TF[6] * TF[15] - TF[1]  * TF[7] * TF[14] - TF[5]  * TF[2] * TF[15] + TF[5]  * TF[3] * TF[14] + TF[13] * TF[2] * TF[7] - TF[13] * TF[3] * TF[6];
    inv[6] = -TF[0]  * TF[6] * TF[15] + TF[0]  * TF[7] * TF[14] + TF[4]  * TF[2] * TF[15] - TF[4]  * TF[3] * TF[14] - TF[12] * TF[2] * TF[7] + TF[12] * TF[3] * TF[6];
    inv[10] = TF[0]  * TF[5] * TF[15] - TF[0]  * TF[7] * TF[13] - TF[4]  * TF[1] * TF[15] + TF[4]  * TF[3] * TF[13] + TF[12] * TF[1] * TF[7] - TF[12] * TF[3] * TF[5];
    inv[14] = -TF[0]  * TF[5] * TF[14] + TF[0]  * TF[6] * TF[13] + TF[4]  * TF[1] * TF[14] - TF[4]  * TF[2] * TF[13] - TF[12] * TF[1] * TF[6] + TF[12] * TF[2] * TF[5];
    inv[3] = -TF[1] * TF[6] * TF[11] + TF[1] * TF[7] * TF[10] + TF[5] * TF[2] * TF[11] - TF[5] * TF[3] * TF[10] - TF[9] * TF[2] * TF[7] + TF[9] * TF[3] * TF[6];
    inv[7] = TF[0] * TF[6] * TF[11] - TF[0] * TF[7] * TF[10] - TF[4] * TF[2] * TF[11] + TF[4] * TF[3] * TF[10] + TF[8] * TF[2] * TF[7] - TF[8] * TF[3] * TF[6];
    inv[11] = -TF[0] * TF[5] * TF[11] + TF[0] * TF[7] * TF[9] + TF[4] * TF[1] * TF[11] - TF[4] * TF[3] * TF[9] - TF[8] * TF[1] * TF[7] + TF[8] * TF[3] * TF[5];
    inv[15] = TF[0] * TF[5] * TF[10] - TF[0] * TF[6] * TF[9] - TF[4] * TF[1] * TF[10] + TF[4] * TF[2] * TF[9] + TF[8] * TF[1] * TF[6] - TF[8] * TF[2] * TF[5];

    det = TF[0] * inv[0] + TF[1] * inv[4] + TF[2] * inv[8] + TF[3] * inv[12];

    if (det == 0)
        return 0;

    det = complex(1,0) / det;

    for (i = 0; i < 16; i++)
        ITF[i] = inv[i] * det;

    return 1;
}

//////////////////////////////////////////////////////////////////////////
// IMPLEMENTATION OF CORE LINKAGE: motor
//////////////////////////////////////////////////////////////////////////

/**
* REQUIRED: allocate and initialize an object.
*
* @param obj a pointer to a pointer of the last object in the list
* @param parent a pointer to the parent of this object
* @return 1 for a successfully created object, 0 for error
*/
EXPORT int create_motor(OBJECT **obj, OBJECT *parent)
{
	try
	{
		*obj = gl_create_object(motor::oclass);
		if (*obj!=NULL)
		{
			motor *my = OBJECTDATA(*obj,motor);
			gl_set_parent(*obj,parent);
			return my->create();
		}
		else
			return 0;
	}
	CREATE_CATCHALL(motor);
}

/**
* Object initialization is called once after all object have been created
*
* @param obj a pointer to this object
* @return 1 on success, 0 on error
*/
EXPORT int init_motor(OBJECT *obj)
{
	try {
		motor *my = OBJECTDATA(obj,motor);
		return my->init(obj->parent);
	}
	INIT_CATCHALL(motor);
}

/**
* Sync is called when the clock needs to advance on the bottom-up pass (PC_BOTTOMUP)
*
* @param obj the object we are sync'ing
* @param t0 this objects current timestamp
* @param pass the current pass for this sync call
* @return t1, where t1>t0 on success, t1=t0 for retry, t1<t0 on failure
*/
EXPORT TIMESTAMP sync_motor(OBJECT *obj, TIMESTAMP t0, PASSCONFIG pass)
{
	TIMESTAMP t1 = TS_INVALID;
	motor *my = OBJECTDATA(obj,motor);
	try
	{
		switch (pass) {
		case PC_PRETOPDOWN:
			t1 = my->presync(obj->clock,t0);
			break;
		case PC_BOTTOMUP:
			t1 = my->sync(obj->clock,t0);
			break;
		case PC_POSTTOPDOWN:
			t1 = my->postsync(obj->clock,t0);
			break;
		default:
			GL_THROW("invalid pass request (%d)", pass);
			break;
		}
		if (pass == clockpass)
			obj->clock = t1;
	}
	SYNC_CATCHALL(motor);
	return t1;
}

/**
* Allows the core to discover whether obj is a subtype of this class.
*
* @param obj a pointer to this object
* @param classname the name of the object the core is testing
*
* @return 0 if obj is a subtype of this class
*/
EXPORT int isa_motor(OBJECT *obj, char *classname)
{
	if(obj != 0 && classname != 0){
		return OBJECTDATA(obj,motor)->isa(classname);
	} else {
		return 0;
	}
}

/** 
* DELTA MODE
*/
EXPORT SIMULATIONMODE interupdate_motor(OBJECT *obj, unsigned int64 delta_time, unsigned long dt, unsigned int iteration_count_val, bool interupdate_pos)
{
	motor *my = OBJECTDATA(obj,motor);
	SIMULATIONMODE status = SM_ERROR;
	try
	{
		status = my->inter_deltaupdate(delta_time,dt,iteration_count_val,interupdate_pos);
		return status;
	}
	catch (char *msg)
	{
		gl_error("interupdate_motor(obj=%d;%s): %s", obj->id, obj->name?obj->name:"unnamed", msg);
		return status;
	}
}

/**@}*/<|MERGE_RESOLUTION|>--- conflicted
+++ resolved
@@ -987,12 +987,9 @@
 {
 	OBJECT *hdr = OBJECTHDR(this);
 	STATUS return_status_val;
-<<<<<<< HEAD
 	bool temp_house_motor_state;
 	gld_wlock *test_rlock;
-=======
 	double deltat;
->>>>>>> 51804b2a
 
 	// make sure to capture the current time
 	curr_delta_time = gl_globaldeltaclock;
@@ -1087,7 +1084,6 @@
 
 		if (motor_op_mode == modeSPIM)
 		{
-<<<<<<< HEAD
 			//See if we're in "house-check mode"
 			if (mtr_house_state_pointer != NULL)
 			{
@@ -1106,11 +1102,7 @@
 			}//End crude house coupling check
 
 			// if deltaTime is not small enough we will run into problems
-			if (deltaTime > 0.0003) {
-=======
-			// if deltat is not small enough we will run into problems
 			if (deltat > 0.0003) {
->>>>>>> 51804b2a
 				gl_warning("Delta time for the SPIM model needs to be lower than 0.0003 seconds");
 			}
 
