--- conflicted
+++ resolved
@@ -450,11 +450,7 @@
 		pTempProperty = new gld_property(RNode,"phases");
 
 		//Make sure it worked
-<<<<<<< HEAD
-		if (!pSetPhases->is_valid() || !pSetPhases->is_set())
-=======
-		if ((pTempProperty->is_valid() != true) || (pTempProperty->is_set() != true))
->>>>>>> 7f926aa6
+		if (!pTempProperty->is_valid() || !pTempProperty->is_set())
 		{
 			GL_THROW("Capacitor:%d - %s - Unable to map phases for remote node object",obj->id,(obj->name ? obj->name : "Unnamed"));
 			/* TROUBLESHOOT
