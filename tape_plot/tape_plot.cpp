/** $Id: tape_plot.cpp 4738 2014-07-03 00:55:39Z dchassin $
	Copyright (C) 2008 Battelle Memorial Institute
	@file tape_plot.cpp
	@addtogroup tape_plot File-based tapes
	@ingroup tapes

	Tape Files read or write comma-separated values in a flat file on the local computer.  Output
	tape files will typically clobber existing files, but the user can change the default file mode
	to write+ or append in the tape definition in the input file.
	The "#" symbol at the beginning of a line denotes a comment.  These comments and blank lines are
	skipped in input files.  Leading whitespace is ignored.
@{
**/

#include <stdlib.h>
#include <stdio.h>
#include <errno.h>
#include <ctype.h>
#include <time.h>

#include "gridlabd.h"
#include "../tape/tape.h"
#include "tape_plot.h"

#include "../tape/collector.h"
#include "../tape/player.h"
#include "../tape/recorder.h"
#include "../tape/shaper.h"

#define MAXCOLUMNS 50

/*******************************************************************
 * players 
 */
EXPORT int open_player(struct player *my, char *fname, char *flags)
{
	//char *ff = gl_findfile(fname,NULL,FF_READ);
	char *ff = fname;

	/* "-" means stdin */
	my->fp = (strcmp(fname,"-")==0?stdin:(ff?fopen(ff,flags):NULL));
	if (my->fp==NULL)
	{
		//gl_error(
		fprintf(stderr, "player file %s: %s", fname, strerror(errno));
		my->status = TS_DONE;
		return 0;
	}
	else
	{
		my->loopnum = my->loop;
		my->status=TS_OPEN;
		my->type = FT_FILE;
		return 1;
	}
}

EXPORT char *read_player(struct player *my,char *buffer,unsigned int size)
{
	return fgets(buffer,size,my->fp);
}

EXPORT int rewind_player(struct player *my)
{
	return fseek(my->fp,SEEK_SET,0);
}

EXPORT void close_player(struct player *my)
{
}

/*******************************************************************
 * shape generators 
 */
#define MAPSIZE(N) ((N-1)/8+1)
#define SET(X,B) ((X)[(B)/8]|=(1<<((B)&7)))
#define ISSET(X,B) (((X)[(B)/8]&(1<<((B)&7)))==(1<<((B)&7)))
char *file=NULL;
int linenum=0;
static void setmap(char *spec, unsigned char *map, int size)
{
	char *p=spec;
	int last=-1;
	memset(map,0,MAPSIZE(size));
	while (*p!='\0')
	{
		if (*p=='*')
		{
			int i;
			for (i=0;i<size;i++) 
				SET(map,i); 
			p++;
		}
		else if (isdigit(*p))
		{
			int i=atoi(p);
			if (last<0)
			/* no spanning */
				SET(map,i);
			else if (i>last) /* span to i */
				do { 
					SET(map,last); 
				} while (++last<=i);
			else
			{
				/* span to i w/wrap around */
				do { 
					SET(map,last); 
				} while (++last<size);
				last=0;
				do { 
					SET(map,last); 
				} while (++last<=i);
			}
			last = i;
			while (isdigit(*p)) p++;
		}
		else if (*p=='-')
		{	/* spanning enabled */
			p++;
		}
		else if (*p==';')
		{	/* spanning disabled */
			last = -1;
			p++;
		}
	}
}
static unsigned char *hourmap(char *spec)
{
	static unsigned char hours[MAPSIZE(24)];
	setmap(spec,hours,24);
	return hours;
}
static unsigned char *daymap(char *spec)
{
	static unsigned char days[MAPSIZE(31)];
	setmap(spec,days,31);
	return days;
}
static unsigned char *monthmap(char *spec)
{
	static unsigned char months[MAPSIZE(12)];
	setmap(spec,months,12);
	return months;
}
static unsigned char *weekdaymap(char *spec)
{
	static unsigned char weekdays[MAPSIZE(7)];
	setmap(spec,weekdays,7);
	return weekdays;
}

EXPORT int open_shaper(struct shaper *my, char *fname, char *flags)
{
	char line[1024], group[256]="(unnamed)";
	float sum=0, load=0, peak=0;
	float scale[12][31][7][24];
	//char *ff = gl_findfile(fname,NULL,FF_READ);
	char *ff = fname;

	/* clear everything */
	memset(scale,0,sizeof(scale));
	linenum=0; 
	file=fname;

	/* "-" means stdin */
	my->fp = (strcmp(fname,"-")==0?stdin:(ff?fopen(ff,flags):NULL));
	if (my->fp==NULL)
	{
		//gl_error(
		fprintf(stderr, "shaper file %s: %s", fname, strerror(errno));
		my->status = TS_DONE;
		return 0;
	}
	my->status=TS_OPEN;
	my->type = FT_FILE;
	/* TODO: these should be read from the shape file, or better yet, inferred from it */
	my->step = 3600; /* default interval step is one hour */
	my->interval = 24; /* default unint shape integrated over one day */
	memset(my->shape,0,sizeof(my->shape));
	/* load the file into the shape */
	while (fgets(line,sizeof(line),my->fp)!=NULL)
	{
		unsigned char *hours, *days, *months, *weekdays;
		char min[256],hour[256],day[256],month[256],weekday[256],value[32];
		char *p=line;
		linenum++;
		while (isspace(*p)) p++;
		if (p[0]=='\0' || p[0]=='#') continue;
		if (strcmp(group,"")!=0 && (isdigit(p[0]) || p[0]=='*'))
		{	/* shape value */
			int h, d, m, w;
			if (sscanf(line,"%s %s %s %s %[^,],%[^,\n]",min,hour,day,month,weekday,value)<6)
			{
				//gl_error
				fprintf(stderr, "%s(%d) : shape '%s' has specification '%s'", file, linenum, group, line);
				continue;
			}
			/* minutes are ignored right now */
			if (min[0]!='*') //gl_warning
				fprintf(stdout, "%s(%d) : minutes are ignored in '%s'", file, linenum, line);
			hours=hourmap(hour);
			days=daymap(day);
			months=monthmap(month);
			weekdays=weekdaymap(weekday);
			load = (float)atof(value);
			for (m=0; m<12; m++)
			{
				if (!ISSET(months,m)) continue;
				for (w=0; w<7; w++)
				{
					if (!ISSET(weekdays,w)) continue;
					for (d=0; d<31; d++)
					{
						if (!ISSET(days,d)) continue;
						for (h=0; h<24; h++)
						{
							if (!ISSET(hours,h)) continue;
							scale[m][d][w][h] = -load; /* negative indicates unscaled value */
						}
					}
				}
			}
			sum += load; /* integrate over shape */
			if (load>peak) peak=load; /* keep the highest load in the shape (that's going to be 255) */
		}
		else if (p[0]=='}')
		{	/* end shape group */
			int h, d, m, w;
			my->scale = peak/255/sum;
			/* rescale group */
			for (m=0; m<12; m++)
			{
				for (w=0; w<7; w++)
				{
					for (d=0; d<31; d++)
					{
						for (h=0; h<24; h++)
						{
							if (scale[m][d][w][h]<0)
								my->shape[m][d][w][h] = (unsigned char)(-scale[m][d][w][h] / peak * 255 +0.5); /* negative removes scaled value indicator */
						}
					}
				}
			}
			strcpy(group,"");
		}
		else if (sscanf(p,"%s {",group)==1)
		{	/* new shape group */
			sum=0;
		}
		else
		{	/* syntax error */
			//gl_error(
			fprintf(stderr, "%s(%d) : shape specification '%s' is not valid", file, linenum, line);
		}
	}
	return 1;
}

EXPORT char *read_shaper(struct shaper *my,char *buffer,unsigned int size)
{
	return fgets(buffer,size,my->fp);
}

EXPORT int rewind_shaper(struct shaper *my)
{
	return fseek(my->fp,SEEK_SET,0);
}

EXPORT void close_shaper(struct shaper *my)
{
}

/*******************************************************************
 * recorders 
 */

EXPORT void write_default_plot_commands_rec(struct recorder *my, char32 extension)
{
	char fname[sizeof(char32)];
	char type[sizeof(char32)];
	char ext[sizeof(char32)];
	char buf[sizeof(char1024)];
	char plotcommands[sizeof(char1024)];
	char *item;
	char list[sizeof(char1024)];

	int i, j, k;	
	i = j = k = 0;
	sscanf(my->file,"%32[^:]:%32[^.].%32[^\n;:]",type,fname,ext);

	/////////////////////////////////////////////////////////////////////////////
	// Default behavior for directive plotcommands
	/////////////////////////////////////////////////////////////////////////////
	if (my->plotcommands[0]=='\0' || strcmp(my->plotcommands,"")==0) {
		j= strlen(my->columns)>0 ? 0: fprintf(my->fp, "set xdata time;\n");
		fprintf(my->fp, "set datafile separator \",\";\n");
		if(my->output != SCREEN){
			fprintf(my->fp, "set output \"%s.%s\"; \n", fname,extension.get_string());
		}
		fprintf(my->fp, "show output; \n");
		fprintf(my->fp, "set timefmt \"%%Y-%%m-%%d %%H:%%M:%%S\";\n");
		fprintf(my->fp, "set datafile missing 'NaN'\n");
		//j = strlen(my->columns)>0  ? 0: fprintf(my->fp, "plot \'-\' using 1:2 title '%s' with lines;\n", my->property);
		if(strlen(my->columns) > 0){
			j = 0;
		} else {
			strcpy(list,my->property); /* avoid destroying orginal list */
			k = 2;
			for (item=strtok(list,","); item!=NULL; item=strtok(NULL,",")){
				if(k == 2){
					fprintf(my->fp, "plot \'-\' using 1:%i title \'%s\' with lines", k, item);
					/* only handles one column properly as-is, will be fixed with the tape module update -MH */
					fprintf(my->fp, "\n");
					break;
				}// else {
				//	fprintf(my->fp, ", \\\n\t\'-\' using 1:%i title \'%s\' with lines", k, item);
				//}
				++k;
			}
			fprintf(my->fp, "\n");
		}

		return;
	}
	strcpy(plotcommands,  my->plotcommands);

	while ( plotcommands[i] != '\0' )
	{
		while (plotcommands[i] != '|')
			buf[j++] = plotcommands[i++];
		buf[j] = '\0';
		fprintf(my->fp, "%s;\n", buf);
		j = 0;
		i++;
	}
}

EXPORT int open_recorder(struct recorder *my, char *fname, char *flags)
{
	char extension[33];
	char columnlist[1025];
	char **columns;
	time_t now=time(NULL);
	OBJECT *obj=OBJECTHDR(my);
	static int block=0;

	set_recorder(my);

	if (!block) {
		atexit(close_recorder_wrapper);
		block=1;
	}

	columns = (char **)calloc(MAXCOLUMNS, sizeof(char *));
	for(int i=0; i<MAXCOLUMNS; i++){
		columns[i] = (char *)malloc(33);
		memset(columns[i],'\0',32);
	}

	my->fp = (strcmp(fname,"-")==0?stdout:fopen(fname,flags));
	if (my->fp==NULL)
	{
		//gl_error(
		fprintf(stderr, "recorder file %s: %s", fname, strerror(errno));
		my->status = TS_DONE;
		return 0;
	}
	my->type = FT_FILE;
	my->last.ts = TS_ZERO;
	my->status=TS_OPEN;
	my->samples=0;

	/* put useful header information in file first */
	fprintf(my->fp,"# file...... %s\n", my->file.get_string());
	fprintf(my->fp,"# date...... %s", asctime(localtime(&now)));
#ifdef _WIN32
	fprintf(my->fp,"# user...... %s\n", getenv("USERNAME"));
	fprintf(my->fp,"# host...... %s\n", getenv("MACHINENAME"));
#else
	fprintf(my->fp,"# user...... %s\n", getenv("USER"));
	fprintf(my->fp,"# host...... %s\n", getenv("HOST"));
#endif
	fprintf(my->fp,"# target.... %s %d\n", obj->parent->oclass->name, obj->parent->id);
	fprintf(my->fp,"# trigger... %s\n", my->trigger[0]=='\0'?"(none)":my->trigger.get_string());
	fprintf(my->fp,"# interval.. %lld\n", my->interval);
	fprintf(my->fp,"# limit..... %d\n", my->limit);
	fprintf(my->fp,"# timestamp,%s\n", my->property.get_string());

	/* Split the property list into items */
  splitString(my->property.get_string(), columns);
	/* Array 'columns' contains the separated items from the property list
	for (int i=0;i<MAXCOLUMNS;i++){
		if (strlen(columns[i])>0)
			fprintf(my->fp,"%s\n",columns[i]);
	}
	*/

	/* Put gnuplot commands in the header portion */
	fprintf(my->fp,"# GNUplot commands below:     \n");
	
	switch (my->output) {
		case SCREEN:
#ifdef _WIN32
			fprintf(my->fp, "set terminal windows color;\n");
#else
			fprintf(my->fp, "set terminal x11;\n");
#endif
			break;
		case EPS:
			fprintf(my->fp, "set terminal epslatex;\n");
			strcpy(extension, "EPS");
			break;
		case GIF:
			fprintf(my->fp, "set terminal gif;\n");
			strcpy(extension, "GIF");
			break;
		case JPG:
			fprintf(my->fp, "set terminal jpeg;\n");
			strcpy(extension, "JPG");
			break;
		case PDF:
			fprintf(my->fp, "set terminal pdf;\n");
			strcpy(extension, "PDF");
			break;
		case PNG:
			fprintf(my->fp, "set terminal png;\n");
			strcpy(extension, "PNG");
			break;
		case SVG:
			fprintf(my->fp, "set terminal svg;\n");
			strcpy(extension, "SVG");
			break;
		default:
			fprintf(my->fp, "set terminal jpeg;\n");
			strcpy(extension, "JPG");
			break;
	}

	write_default_plot_commands_rec(my, extension);
	if (my->columns[0]){
		sscanf(my->columns,"%s", columnlist);
		fprintf(my->fp, "plot \'-\' using %s with lines;\n", columnlist);
	}
	
	free(columns);

	return 1;
}

void splitString(char *propertyStr, char *columns[])
{
	unsigned int i=0,j=0,k=0;
	char buf[32];

	while( propertyStr[i] != '\0'){
		while ( (propertyStr[i] != ',') && (i < strlen(propertyStr)) )
			buf[j++] = propertyStr[i++];
		  buf[j] = '\0';
			memcpy(columns[k], buf, 32);
			k++;
			i++;
			j=0;
	}
}
		    



EXPORT int write_recorder(struct recorder *my, char *timestamp, char *value)
{
	return fprintf(my->fp,"%s,%s\n", timestamp, value);
}
 
void set_recorder(struct recorder *my)
{
	global_rec = my;
}

void close_recorder_wrapper(void)
{
	struct recorder *my;
	my = global_rec;
	close_recorder(my);
}

EXPORT void close_recorder(struct recorder *my)
{
	char gnuplot[1024];
<<<<<<< HEAD
#ifdef WIN32
	const char *plotcmd = "start wgnuplot";
=======
#ifdef _WIN32
	char *plotcmd = "start wgnuplot";
>>>>>>> cf730e83
#else
	const char *plotcmd = "gnuplot";
#endif
	if(my->output == SCREEN)
		sprintf(gnuplot,"%s -persist", plotcmd);
	else
		strcpy(gnuplot,plotcmd);
	char fname[sizeof(char32)];
	char type[sizeof(char32)];
	char command[sizeof(char1024)];
	int result;
	my->status = TS_DONE;

	if (my->fp == NULL)
		return;
	else {
		fprintf(my->fp,"e\n");
		//fprintf(my->fp,"pause -1");// \"PRESS RETURN TO CONTINUE\" \n" );
		fprintf(my->fp,"# end of tape\n");
		fclose(my->fp);
		sscanf(my->file,"%32[^:]:%32[^:]",type,fname);
		sprintf(command,"%s %s", gnuplot, fname);
		result = system( command );
	}
 	my->fp = NULL;
}

/*******************************************************************
 * collectors 
 */

EXPORT void write_default_plot_commands_col(struct collector *my, char32 extension)
{
	char fname[sizeof(char32)];
	char type[sizeof(char32)];
	char buf[sizeof(char1024)];
	char plotcommands[sizeof(char1024)];
	int i, j;	
	i = j = 0;
	sscanf(my->file,"%32[^:]:%32[^:]",type,fname);

	/////////////////////////////////////////////////////////////////////////////
	// Default behavior for directive plotcommands
	/////////////////////////////////////////////////////////////////////////////
	if (my->plotcommands[0]=='\0' || strcmp(my->plotcommands,"")==0) {
		j= strlen(my->columns)>0 ? 0: fprintf(my->fp, "set xdata time;\n");
		fprintf(my->fp, "set datafile separator \",\";\n");
		fprintf(my->fp, "set output \"%s.%s\"; \n", fname,extension.get_string());
		fprintf(my->fp, "show output; \n");
		fprintf(my->fp, "set timefmt \"%%Y-%%m-%%d %%H:%%M:%%S\";\n");
		j = strlen(my->columns)>0  ? 0: fprintf(my->fp, "plot \'-\' using 1:2 with lines;\n");
		return;
	}
	strcpy(plotcommands,  my->plotcommands);

	while ( plotcommands[i] != '\0' )
	{
		while (plotcommands[i] != '|')
			buf[j++] = plotcommands[i++];
		buf[j] = '\0';
		fprintf(my->fp, "%s;\n", buf);
		j = 0;
		i++;
	}
}
EXPORT int open_collector(struct collector *my, char *fname, char *flags)
{
	unsigned int count=0;
	time_t now=time(NULL);

	char extension[sizeof(char32)];
	char columnlist[sizeof(char1024)];
	char **columns;
	OBJECT *obj=OBJECTHDR(my);

	columns = (char **)calloc(MAXCOLUMNS, sizeof(char *));
	for(int i=0; i<MAXCOLUMNS; i++){
		columns[i] = (char *)malloc(33);
		memset(columns[i],'\0',32);
	}

	my->fp = (strcmp(fname,"-")==0?stdout:fopen(fname,flags));
	if (my->fp==NULL)
	{
		//gl_error(
		fprintf(stderr, "collector file %s: %s", fname, strerror(errno));
		my->status = TS_DONE;
		return 0;
	}
	my->last.ts = TS_ZERO;
	my->status=TS_OPEN;
	my->type = FT_FILE;
	my->samples=0;

	/* put useful header information in file first */
	count += fprintf(my->fp,"# file...... %s\n", my->file.get_string());
	count += fprintf(my->fp,"# date...... %s", asctime(localtime(&now)));
#ifdef _WIN32
	count += fprintf(my->fp,"# user...... %s\n", getenv("USERNAME"));
	count += fprintf(my->fp,"# host...... %s\n", getenv("MACHINENAME"));
#else
	count += fprintf(my->fp,"# user...... %s\n", getenv("USER"));
	count += fprintf(my->fp,"# host...... %s\n", getenv("HOST"));
#endif
	count += fprintf(my->fp,"# group..... %s\n", my->group.get_string());
	count += fprintf(my->fp,"# trigger... %s\n", my->trigger[0]=='\0'?"(none)":my->trigger.get_string());
	count += fprintf(my->fp,"# interval.. %lld\n", my->interval);
	count += fprintf(my->fp,"# limit..... %d\n", my->limit);
	count += fprintf(my->fp,"# property.. timestamp,%s\n", my->property.get_string());

  splitString(my->property.get_string(), columns);

	/* Put gnuplot commands in the header portion */
	fprintf(my->fp,"# GNUplot commands below:     \n");
	
	switch (my->output) {
		case SCREEN:
#ifdef _WIN32
			fprintf(my->fp, "set terminal windows color;\n");
#else
			fprintf(my->fp, "set terminal x11;\n");
#endif
			break;
		case EPS:
			fprintf(my->fp, "set terminal epslatex;\n");
			strcpy(extension, "EPS");
			break;
		case GIF:
			fprintf(my->fp, "set terminal gif;\n");
			strcpy(extension, "GIF");
			break;
		case JPG:
			fprintf(my->fp, "set terminal jpeg;\n");
			strcpy(extension, "JPG");
			break;
		case PDF:
			fprintf(my->fp, "set terminal pdf;\n");
			strcpy(extension, "PDF");
			break;
		case PNG:
			fprintf(my->fp, "set terminal png;\n");
			strcpy(extension, "PNG");
			break;
		case SVG:
			fprintf(my->fp, "set terminal svg;\n");
			strcpy(extension, "SVG");
			break;
		default:
			fprintf(my->fp, "set terminal jpeg;\n");
			strcpy(extension, "JPG");
			break;
	}

	write_default_plot_commands_col(my, extension);
	if (my->columns){
		sscanf(my->columns,"%s", columnlist);
		fprintf(my->fp, "plot \'-\' using %s with lines;\n", columnlist);
	}

	free(columns);
	
	return count;
}

EXPORT int write_collector(struct collector *my, char *timestamp, char *value)
{
	return fprintf(my->fp,"%s,%s\n", timestamp, value);
}

EXPORT void close_collector(struct collector *my)
{
#ifdef _WIN32
	char gnuplot[sizeof(char32)];
	strcpy(gnuplot,"wgnuplot ");
	_putenv("PATH=%PATH%;C:\\wgnuplot");
#else
	const char *gnuplot = "gnuplot ";
#endif
	char fname[sizeof(char32)];
	char type[sizeof(char32)];
	char command[sizeof(char1024)];
	int result;
	my->status = TS_DONE;

	if (my->fp == NULL)
		return;
	else {
		fprintf(my->fp,"e\n");
		fprintf(my->fp,"pause -1");// \"PRESS RETURN TO CONTINUE\" \n" );
		fprintf(my->fp,"# end of tape\n");
		fclose(my->fp);
		sscanf(my->file,"%32[^:]:%32[^:]",type,fname);
		sprintf(command,"%s %s", gnuplot, fname);
		result = system( command );
	}
 	my->fp = NULL;
}
/**@}*/<|MERGE_RESOLUTION|>--- conflicted
+++ resolved
@@ -489,13 +489,8 @@
 EXPORT void close_recorder(struct recorder *my)
 {
 	char gnuplot[1024];
-<<<<<<< HEAD
-#ifdef WIN32
+#ifdef _WIN32
 	const char *plotcmd = "start wgnuplot";
-=======
-#ifdef _WIN32
-	char *plotcmd = "start wgnuplot";
->>>>>>> cf730e83
 #else
 	const char *plotcmd = "gnuplot";
 #endif
