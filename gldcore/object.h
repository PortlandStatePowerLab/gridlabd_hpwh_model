/** $Id: object.h 4738 2014-07-03 00:55:39Z dchassin $
	Copyright (C) 2008 Battelle Memorial Institute	@file object.h
	@addtogroup object
 @{
 **/

#ifndef _OBJECT_H
#define _OBJECT_H

#pragma GCC push_options
#pragma GCC optimize ("O0")

#include "complex.h"
#include "timestamp.h"
#include "class.h"
#include "aggregate.h"
#include "exception.h"
#include "globals.h"
#include "random.h"
#include "schedule.h"
#include "transform.h"
#include "enduse.h"

/* this must match property_type list in object.c */
typedef unsigned int OBJECTRANK; /**< Object rank number */
typedef unsigned short OBJECTSIZE; /** Object data size */
typedef unsigned int OBJECTNUM; /** Object id number */
typedef char * OBJECTNAME; /** Object name */
typedef char FULLNAME[1024]; /** Full object name (including space name) */

/* object flags */
#define OF_NONE		0x0000	/**< Object flag; none set */
#define OF_HASPLC	0x0001	/**< Object flag; external PLC is attached, disables local PLC */
#define OF_LOCKED	0x0002	/**< Object flag; data write pending, reread recommended after lock clears */
#define OF_RECALC	0x0008	/**< Object flag; recalculation of derived values is needed */
#define OF_FOREIGN	0x0010	/**< Object flag; indicates that object was created in a DLL and memory cannot be freed by core */
#define OF_SKIPSAFE	0x0020	/**< Object flag; indicates that skipping updates is safe */
#define OF_DELTAMODE 0x0040 /**< Object flag; indicates that delta mode is enabled on this object */
#define OF_FORECAST	0x0040	/**< Object flag; inidcates that the object has a valid forecast available */
#define OF_DEFERRED	0x0080	/**< Object flag; indicates that the object started to be initialized, but requested deferral */
#define OF_INIT		0x0100	/**< Object flag; indicates that the object has been successfully initialized */
#define OF_RERANK	0x4000	/**< Internal use only */

typedef struct s_namespace {
	FULLNAME name;
	struct s_namespace *next;
} NAMESPACE;

typedef struct s_forecast {
	char1024 specification; /**< forecast specification (see forecasting docs for details) */
	PROPERTY *propref; /**< property the forecast relates to */
	int n_values; /**< number of values in the forecast */
	TIMESTAMP starttime; /**< the start time of the forecast */
	int32 timestep; /**< number of seconds per forecast timestep */
	double *values; /**< values of the forecast (NULL if no forecast) */
	TIMESTAMP (*external)(void *obj, void *fc); /**< external forecast update call */
	struct s_forecast *next; /**< next forecast data block (NULL for last) */
} FORECAST; /**< Forecast data block */
typedef enum {
	OPI_PRESYNC,
	OPI_SYNC,
	OPI_POSTSYNC,
	OPI_INIT,
	OPI_HEARTBEAT,
	OPI_PRECOMMIT,
	OPI_COMMIT,
	OPI_FINALIZE,
	/* add profile items here */
	_OPI_NUMITEMS,
} OBJECTPROFILEITEM;
typedef struct s_object_list {
	OBJECTNUM id; /**< object id number; globally unique */
	CLASS *oclass; /**< object class; determine structure of object data */
	OBJECTNAME name;
	char32 groupid;
	struct s_object_list *next; /**< next object in list */
	struct s_object_list *parent; /**< object's parent; determines rank */
	unsigned int child_count; /**< number of object that have this object as a parent */
	OBJECTRANK rank; /**< object's rank */
	TIMESTAMP clock; /**< object's private clock */
	TIMESTAMP valid_to;	/**< object's valid-until time */
	TIMESTAMP schedule_skew; /**< time skew applied to schedule operations involving this object */
	FORECAST *forecast; /**< forecast data block */
	double latitude, longitude; /**< object's geo-coordinates */
	TIMESTAMP in_svc, /**< time at which object begin's operating */
		out_svc; /**< time at which object ceases operating */
	unsigned int in_svc_micro,	/**< Microsecond portion of in_svc */
		out_svc_micro;	/**< Microsecond portion of out_svc */
	double in_svc_double;	/**< Double value representation of in service time */
	double out_svc_double;	/**< Double value representation of out of service time */
	clock_t synctime[_OPI_NUMITEMS]; /**< total time used by this object */
	NAMESPACE *space; /**< namespace of object */
	unsigned int lock; /**< object lock */
	unsigned int rng_state; /**< random number generator state */
	TIMESTAMP heartbeat; /**< heartbeat call interval (in sim-seconds) */
	uint32 flags; /**< object flags */
	/* IMPORTANT: flags must be last */
} OBJECT; /**< Object header structure */

/* this is the callback table for modules
 * the table is initialized in module.cpp
 */
//typedef struct s_callbacks {
typedef class s_callbacks {
public:
    s_callbacks() noexcept;

	TIMESTAMP *global_clock;
	double *global_delta_curr_clock;
	TIMESTAMP *global_stoptime;
	int (*output_verbose)(const char *format, ...);
	int (*output_message)(const char *format, ...);
	int (*output_warning)(const char *format, ...);
	int (*output_error)(const char *format, ...);
	int (*output_debug)(const char *format, ...);
	int (*output_test)(const char *format, ...);
	CLASS *(*register_class)(MODULE *,CLASSNAME,unsigned int,PASSCONFIG);
	struct {
		OBJECT *(*single)(CLASS*);
		OBJECT *(*array)(CLASS*,unsigned int);
		OBJECT *(*foreign)(OBJECT *);
	} create;
	int (*define_map)(CLASS*,...);
	int (*loadmethod)(CLASS*,char*,int (*call)(void*,char*));
	CLASS *(*class_getfirst)(void);
	CLASS *(*class_getname)(char*);
	PROPERTY *(*class_add_extended_property)(CLASS *,char *,PROPERTYTYPE,char *);
	struct {
		FUNCTION *(*define)(CLASS*,FUNCTIONNAME,FUNCTIONADDR);
		FUNCTIONADDR (*get)(char*,char*);
	} function;
	int (*define_enumeration_member)(CLASS*,char*,char*,enumeration);
	int (*define_set_member)(CLASS*,char*,char*,unsigned int64);
	struct {
		OBJECT *(*get_first)(void);
		int (*set_dependent)(OBJECT*,OBJECT*);
		int (*set_parent)(OBJECT*,OBJECT*);
		int (*set_rank)(OBJECT*,unsigned int);
	} object;
	struct {
		PROPERTY *(*get_property)(OBJECT*,PROPERTYNAME,PROPERTYSTRUCT*);
		int (*set_value_by_addr)(OBJECT *, void*, char*,PROPERTY*);
		int (*get_value_by_addr)(OBJECT *, void*, char*, int size,PROPERTY*);
		int (*set_value_by_name)(OBJECT *, char*, char*);
		int (*get_value_by_name)(OBJECT *, char*, char*, int size);
		OBJECT *(*get_reference)(OBJECT *, char*);
		char *(*get_unit)(OBJECT *, char *);
		void *(*get_addr)(OBJECT *, char *);
		int (*set_value_by_type)(PROPERTYTYPE,void *data,char *);
		bool (*compare_basic)(PROPERTYTYPE ptype, PROPERTYCOMPAREOP op, void* x, void* a, void* b, char *part);
		PROPERTYCOMPAREOP (*get_compare_op)(PROPERTYTYPE ptype, char *opstr);
		double (*get_part)(OBJECT*,PROPERTY*,char*);
		PROPERTYSPEC *(*get_spec)(PROPERTYTYPE);
	} properties;
	struct {
		struct s_findlist *(*objects)(struct s_findlist *,...);
		OBJECT *(*next)(struct s_findlist *,OBJECT *obj);
		struct s_findlist *(*copy)(struct s_findlist *);
		void (*add)(struct s_findlist*, OBJECT*);
		void (*del)(struct s_findlist*, OBJECT*);
		void (*clear)(struct s_findlist*);
	} find;
	PROPERTY *(*find_property)(CLASS *, PROPERTYNAME);
	void *(*malloc)(size_t);
	void (*free)(void*);
	struct {
		struct s_aggregate *(*create)(char *aggregator, char *group_expression);
		double (*refresh)(struct s_aggregate *aggregate);
	} aggregate;
	struct {
		double *(*getvar)(MODULE *module, const char *varname);
		MODULE *(*getfirst)(void);
		int (*depends)(const char *name, unsigned char major, unsigned char minor, unsigned short build);
		const char *(*find_transform_function)(TRANSFORMFUNCTION function);
	} module;
	struct {
		double (*uniform)(unsigned int *rng, double a, double b);
		double (*normal)(unsigned int *rng, double m, double s);
		double (*bernoulli)(unsigned int *rng, double p);
		double (*pareto)(unsigned int *rng, double m, double a);
		double (*lognormal)(unsigned int *rng,double m, double s);
		double (*sampled)(unsigned int *rng,unsigned int n, double *x);
		double (*exponential)(unsigned int *rng,double l);
		RANDOMTYPE (*type)(char *name);
		double (*value)(RANDOMTYPE type, ...);
		double (*pseudo)(RANDOMTYPE type, unsigned int *state, ...);
		double (*triangle)(unsigned int *rng,double a, double b);
		double (*beta)(unsigned int *rng,double a, double b);
		double (*gamma)(unsigned int *rng,double a, double b);
		double (*weibull)(unsigned int *rng,double a, double b);
		double (*rayleigh)(unsigned int *rng,double a);
	} random;
	int (*object_isa)(OBJECT *obj, char *type);
	DELEGATEDTYPE* (*register_type)(CLASS *oclass, char *type,int (*from_string)(void*,char*),int (*to_string)(void*,char*,int));
	int (*define_type)(CLASS*,DELEGATEDTYPE*,...);
	struct {
		TIMESTAMP (*mkdatetime)(DATETIME *dt);
		int (*strdatetime)(DATETIME *t, char *buffer, int size);
		double (*timestamp_to_days)(TIMESTAMP t);
		double (*timestamp_to_hours)(TIMESTAMP t);
		double (*timestamp_to_minutes)(TIMESTAMP t);
		double (*timestamp_to_seconds)(TIMESTAMP t);
		int (*local_datetime)(TIMESTAMP ts, DATETIME *dt);
<<<<<<< HEAD
		int (*local_datetime_delta)(double ts, DATETIME *dt);
		TIMESTAMP (*convert_to_timestamp)(char *value);
=======
        TIMESTAMP (*convert_to_timestamp)(const char *value);
>>>>>>> 40e5ad85
		TIMESTAMP (*convert_to_timestamp_delta)(const char *value, unsigned int *microseconds, double *dbl_time_value);
		int (*convert_from_timestamp)(TIMESTAMP ts, char *buffer, int size);
		int (*convert_from_deltatime_timestamp)(double ts_v, char *buffer, int size);
	} time;
	int (*unit_convert)(char *from, char *to, double *value);
	int (*unit_convert_ex)(UNIT *pFrom, UNIT *pTo, double *pValue);
	UNIT *(*unit_find)(char *unit_name);
	struct {
		EXCEPTIONHANDLER *(*create_exception_handler)();
		void (*delete_exception_handler)(EXCEPTIONHANDLER *ptr);
		void (*throw_exception)(const char *msg, ...);
		char *(*exception_msg)(void);
	} exception;
	struct {
		GLOBALVAR *(*create)(char *name, ...);
		STATUS (*setvar)(char *def,...);
		char *(*getvar)(char *name, char *buffer, int size);
		GLOBALVAR *(*find)(char *name);
	} global;
	struct {
		void (*read)(unsigned int *);
		void (*write)(unsigned int *);
	} lock, unlock;
	struct {
		char *(*find_file)(char *name, char *path, int mode, char *buffer, int len);
	} file;
	struct s_objvar_struct {
		bool *(*bool_var)(OBJECT *obj, PROPERTY *prop);
		complex *(*complex_var)(OBJECT *obj, PROPERTY *prop);
		enumeration *(*enum_var)(OBJECT *obj, PROPERTY *prop);
		set *(*set_var)(OBJECT *obj, PROPERTY *prop);
		int16 *(*int16_var)(OBJECT *obj, PROPERTY *prop);
		int32 *(*int32_var)(OBJECT *obj, PROPERTY *prop);
		int64 *(*int64_var)(OBJECT *obj, PROPERTY *prop);
		double *(*double_var)(OBJECT *obj, PROPERTY *prop);
		char *(*string_var)(OBJECT *obj, PROPERTY *prop);
		OBJECT **(*object_var)(OBJECT *obj, PROPERTY *prop);
	} objvar;
	struct s_objvar_name_struct {
		bool *(*bool_var)(OBJECT *obj, char *name);
		complex *(*complex_var)(OBJECT *obj, char *name);
		enumeration *(*enum_var)(OBJECT *obj, char *name);
		set *(*set_var)(OBJECT *obj, char *name);
		int16 *(*int16_var)(OBJECT *obj, char *name);
		int32 *(*int32_var)(OBJECT *obj, char *name);
		int64 *(*int64_var)(OBJECT *obj, char *name);
		double *(*double_var)(OBJECT *obj, char *name);
		char *(*string_var)(OBJECT *obj, char *name);
		OBJECT **(*object_var)(OBJECT *obj, char *name);
	} objvarname;
	struct {
		int (*string_to_property)(PROPERTY *prop, void *addr, char *value);
		int (*property_to_string)(PROPERTY *prop, void *addr, char *value, int size);
	} convert;
	MODULE *(*module_find)(char *name);
	OBJECT *(*get_object)(char *name);
	OBJECT *(*object_find_by_id)(OBJECTNUM);
	int (*name_object)(OBJECT *obj, char *buffer, int len);
	int (*get_oflags)(KEYWORD **extflags);
	unsigned int (*object_count)(void);
	struct {
		SCHEDULE *(*create)(char *name, char *definition);
		SCHEDULEINDEX (*index)(SCHEDULE *sch, TIMESTAMP ts);
		double (*value)(SCHEDULE *sch, SCHEDULEINDEX index);
		int32 (*dtnext)(SCHEDULE *sch, SCHEDULEINDEX index);
		SCHEDULE *(*find)(char *name);
		SCHEDULE *(*getfirst)(void);
	} schedule;
	struct {
		int (*create)(struct s_loadshape *s);
		int (*init)(struct s_loadshape *s);
	} loadshape;
	struct {
		int (*create)(struct s_enduse *e);
		TIMESTAMP (*sync)(struct s_enduse *e, PASSCONFIG pass, TIMESTAMP t1);
	} enduse;
	struct {
		double (*linear)(double t, double x0, double y0, double x1, double y1);
		double (*quadratic)(double t, double x0, double y0, double x1, double y1, double x2, double y2);
	} interpolate;
	struct {
		FORECAST *(*create)(OBJECT *obj, char *specs); /**< create a forecast using the specifications and append it to the object's forecast block */
		FORECAST *(*find)(OBJECT *obj, char *name); /**< find the forecast for the named property, if any */
		double (*read)(FORECAST *fc, TIMESTAMP ts); /**< read the forecast value for the time ts */
		void (*save)(FORECAST *fc, TIMESTAMP ts, int32 tstep, int n_values, double *data);
	} forecast;
	struct {
		void *(*readobj)(void *local, OBJECT *obj, PROPERTY *prop);
		void (*writeobj)(void *local, OBJECT *obj, PROPERTY *prop);
		void *(*readvar)(void *local, GLOBALVAR *var);
		void (*writevar)(void *local, GLOBALVAR *var);
	} remote;
	struct {
		struct s_objlist *(*create)(CLASS *oclass, PROPERTY *match_property, char *match_part, char *match_op, void *match_value1, void *match_value2);
		struct s_objlist *(*search)(char *group);
		void (*destroy)(struct s_objlist *list);
		size_t (*add)(struct s_objlist *list, PROPERTY *match_property, char *match_part, char *match_op, void *match_value1, void *match_value2);
		size_t (*del)(struct s_objlist *list, PROPERTY *match_property, char *match_part, char *match_op, void *match_value1, void *match_value2);
		size_t (*size)(struct s_objlist *list);
		struct s_object_list *(*get)(struct s_objlist *list,size_t n);
		int (*apply)(struct s_objlist *list, void *arg, int (*function)(struct s_object_list *,void *,int pos));
	} objlist;
	struct {
		struct {
			int (*to_string)(double v, char *buffer, size_t size);
			double (*from_string)(char *buffer);
		} latitude, longitude;
	} geography;
	struct {
		void* (*read)(char *url, int maxlen);
		void (*free)(void *result);
	} http;
	struct {
		TRANSFORM *(*getnext)(TRANSFORM*);
		int (*add_linear)(TRANSFORMSOURCE,double*,void*,double,double,OBJECT*,PROPERTY*,SCHEDULE*);
		int (*add_external)(OBJECT*,PROPERTY*,const char*,OBJECT*,PROPERTY*);
		int64 (*apply)(TIMESTAMP,TRANSFORM*,double*);
	} transform;
	struct {
		randomvar *(*getnext)(randomvar*);
		size_t (*getspec)(char *, size_t, const randomvar *);
	} randomvar;
	struct {
		unsigned int (*major)(void);
		unsigned int (*minor)(void);
		unsigned int (*patch)(void);
		unsigned int (*build)(void);
		const char * (*branch)(void);
	} version;
	long unsigned int magic; /* used to check structure alignment */
} CALLBACKS; /**< core callback function table */

#ifdef __cplusplus
extern "C" {
#endif

OBJECT *object_create_single(CLASS *oclass);
OBJECT *object_create_array(CLASS *oclass, unsigned int n_objects);
OBJECT *object_create_foreign(OBJECT *obj);
OBJECT *object_remove_by_id(OBJECTNUM id);
int object_init(OBJECT *obj);
STATUS object_precommit(OBJECT *obj, TIMESTAMP t1);
TIMESTAMP object_commit(OBJECT *obj, TIMESTAMP t1, TIMESTAMP t2);
STATUS object_finalize(OBJECT *obj);
int object_set_dependent(OBJECT *obj, OBJECT *dependent);
int object_set_parent(OBJECT *obj, OBJECT *parent);
unsigned int object_get_child_count(OBJECT *obj);
void *object_get_addr(OBJECT *obj, char *name);
PROPERTY *object_get_property(OBJECT *obj, PROPERTYNAME name, PROPERTYSTRUCT *part);
PROPERTY *object_prop_in_class(OBJECT *obj, PROPERTY *prop);
int object_set_value_by_name(OBJECT *obj, PROPERTYNAME name, char *value);
int object_set_value_by_addr(OBJECT *obj, void *addr, char *value, PROPERTY *prop);
int object_set_int16_by_name(OBJECT *obj, PROPERTYNAME name, int16 value);
int object_set_int32_by_name(OBJECT *obj, PROPERTYNAME name, int32 value);
int object_set_int64_by_name(OBJECT *obj, PROPERTYNAME name, int64 value);
int object_set_double_by_name(OBJECT *obj, PROPERTYNAME name, double value);
bool *object_get_bool(OBJECT *obj, PROPERTY *prop);
bool *object_get_bool_by_name(OBJECT *obj, char *name);
int object_set_complex_by_name(OBJECT *obj, PROPERTYNAME name, complex value);
int object_get_value_by_name(OBJECT *obj, PROPERTYNAME name, char *value, int size);
int object_get_value_by_addr(OBJECT *obj, void *addr, char *value, int size, PROPERTY *prop);
int object_set_value_by_type(PROPERTYTYPE,void *addr, char *value);
OBJECT *object_get_reference(OBJECT *obj, char *name);
int object_isa(OBJECT *obj, char *type);
OBJECTNAME object_set_name(OBJECT *obj, OBJECTNAME name);
OBJECT *object_find_name(OBJECTNAME name);
int object_build_name(OBJECT *obj, char *buffer, int len);
int object_locate_property(void *addr, OBJECT **pObj, PROPERTY **pProp);

int object_get_oflags(KEYWORD **extflags);

TIMESTAMP object_sync(OBJECT *obj, TIMESTAMP to,PASSCONFIG pass);
OBJECT **object_get_object(OBJECT *obj, PROPERTY *prop);
OBJECT **object_get_object_by_name(OBJECT *obj, char *name);
enumeration *object_get_enum(OBJECT *obj, PROPERTY *prop);
enumeration *object_get_enum_by_name(OBJECT *obj, char *name);
set *object_get_set(OBJECT *obj, PROPERTY *prop);
set *object_get_set_by_name(OBJECT *obj, char *name);
int16 *object_get_int16(OBJECT *obj, PROPERTY *prop);
int16 *object_get_int16_by_name(OBJECT *obj, char *name);
int32 *object_get_int32(OBJECT *obj, PROPERTY *prop);
int32 *object_get_int32_by_name(OBJECT *obj, char *name);
int64 *object_get_int64(OBJECT *obj, PROPERTY *prop);
int64 *object_get_int64_by_name(OBJECT *obj, char *name);
double *object_get_double(OBJECT *pObj, PROPERTY *prop);
double *object_get_double_by_name(OBJECT *pObj, char *name);
complex *object_get_complex(OBJECT *pObj, PROPERTY *prop);
complex *object_get_complex_by_name(OBJECT *pObj, char *name);
double *object_get_double_quick(OBJECT *pObj, PROPERTY *prop);
complex *object_get_complex_quick(OBJECT *pObj, PROPERTY *prop);
char *object_get_string(OBJECT *pObj, PROPERTY *prop);
char *object_get_string_by_name(OBJECT *obj, char *name);
FUNCTIONADDR object_get_function(CLASSNAME classname, FUNCTIONNAME functionname);
char *object_property_to_string(OBJECT *obj, char *name, char *buffer, int sz);
char *object_get_unit(OBJECT *obj, char *name);
int object_set_rank(OBJECT *obj, OBJECTRANK rank);

OBJECT *object_find_by_id(OBJECTNUM id);
OBJECT *object_get_first(void);
OBJECT *object_get_next(OBJECT *obj);
unsigned int object_get_count(void);
int object_dump(char *buffer, int size, OBJECT *obj);
int object_save(char *buffer, int size, OBJECT *obj);
int object_saveall(FILE *fp);
int object_saveall_xml(FILE *fp);
void object_stream_fixup(OBJECT *obj, char *classname, char *objname);

char *object_name(OBJECT *obj, char *, int);
int convert_from_latitude(double, char *, size_t);
int convert_from_longitude(double, char *, size_t);
double convert_to_latitude(char *buffer);
double convert_to_longitude(char *buffer);

PROPERTY *object_flag_property(void);
PROPERTY *object_access_property(void);

NAMESPACE *object_current_namespace(); /**< access the current namespace */
void object_namespace(char *buffer, int size); /**< get the namespace */
int object_get_namespace(OBJECT *obj, char *buffer, int size); /**< get the object's namespace */
int object_open_namespace(char *space); /**< open a new namespace and make it current */
int object_close_namespace(); /**< close the current namespace and restore the previous one */
int object_select_namespace(char *space); /**< change to another namespace */
int object_push_namespace(char *space); /**< change to another namespace and push the one onto a stack */
NAMESPACE *object_pop_namespace(); /**< restore the previous namespace from stack */

/* forecasting API */
FORECAST *forecast_create(OBJECT *obj, char *specs); /**< create a forecast using the specifications and append it to the object's forecast block */
FORECAST *forecast_find(OBJECT *obj, char *name); /**< find the forecast for the named property, if any */
double forecast_read(FORECAST *fc, TIMESTAMP ts); /**< read the forecast value for the time ts */
void forecast_save(FORECAST *fc, TIMESTAMP ts, int32 tstep, int n_values, double *data);

/* remote data access */
void *object_remote_read(void *local, OBJECT *obj, PROPERTY *prop); /** access remote object data */
void object_remote_write(void *local, OBJECT *obj, PROPERTY *prop); /** access remote object data */

double object_get_part(void *x, char *name);
TIMESTAMP object_heartbeat(OBJECT *obj);

int object_loadmethod(OBJECT *obj, char *name, char *value);

#ifdef __cplusplus
}
#endif

#define object_size(X) ((X)?(X)->size:-1) /**< get the size of the object X */
#define object_id(X) ((X)?(X)->id:-1) /**< get the id of the object X */
#define object_parent(X) ((X)?(X)->parent:NULL) /**< get the parent of the object */
#define object_rank(X) ((X)?(X)->name:-1) /**< get the rank of the object */

#define OBJECTDATA(X,T) ((T*)((X)?((X)+1):NULL)) /**< get the object data structure */
#define GETADDR(O,P) ((O)?((void*)((char*)((O)+1)+(unsigned int64)((P)->addr))):NULL) /**< get the addr of an object's property */
#define OBJECTHDR(X) ((X)?(((OBJECT*)X)-1):NULL) /**< get the header from the object's data structure */

#define MY (((OBJECT*)this)-1)
#define MYPARENT (MY->parent) /**< get the parent from the object's data structure */
#define MYCLOCK (MY->clock) /**< get an object's own clock */
#define MYRANK (MY->rank) /**< get an object's own rank */


#pragma GCC pop_options

#endif // _OBJECT_H

/** @} **/<|MERGE_RESOLUTION|>--- conflicted
+++ resolved
@@ -201,12 +201,8 @@
 		double (*timestamp_to_minutes)(TIMESTAMP t);
 		double (*timestamp_to_seconds)(TIMESTAMP t);
 		int (*local_datetime)(TIMESTAMP ts, DATETIME *dt);
-<<<<<<< HEAD
-		int (*local_datetime_delta)(double ts, DATETIME *dt);
-		TIMESTAMP (*convert_to_timestamp)(char *value);
-=======
-        TIMESTAMP (*convert_to_timestamp)(const char *value);
->>>>>>> 40e5ad85
+        int (*local_datetime_delta)(double ts, DATETIME *dt);
+		TIMESTAMP (*convert_to_timestamp)(const char *value);
 		TIMESTAMP (*convert_to_timestamp_delta)(const char *value, unsigned int *microseconds, double *dbl_time_value);
 		int (*convert_from_timestamp)(TIMESTAMP ts, char *buffer, int size);
 		int (*convert_from_deltatime_timestamp)(double ts_v, char *buffer, int size);
