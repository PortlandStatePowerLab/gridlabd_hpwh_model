/** $Id: complex.h 4738 2014-07-03 00:55:39Z dchassin $
	Copyright (C) 2008 Battelle Memorial Institute
	@file complex.h
	@addtogroup complex Complex numbers
	@ingroup core

	The complex number implementation is specifically designed to use in power systems
	calculations.  Hence it supports some things that a peculiar to power systems engineering.
	In particular, the imaginary portion can be identified using \e i, \e j or \e d (for polar
	coordinates).

	Note that the functions are only available to C++ code and only the \p struct is available to
	C code.
 
 @{
 **/

#ifndef _COMPLEX_H
#define _COMPLEX_H

typedef enum {I='i',J='j',A='d', R='r'} CNOTATION; /**< complex number notation to use */
#define CNOTATION_DEFAULT J /* never set this to A */
#define PI 3.1415926535897932384626433832795
#define GLD_E 2.71828182845905

#include <math.h>
#include "platform.h"

/* only cpp code may actually do complex math */
#ifndef __cplusplus
typedef struct s_complex {
#else


// This needed to be added back to the C++ component for property.cpp
double complex_get_part(void *c, char *name);

namespace gld {
class complex {
private:
#endif
	double r; /**< the real part */
	double i; /**< the imaginary part */
	CNOTATION f; /**< the default notation to use */
#ifndef __cplusplus
	} complex;
#define complex_set_polar(X,M,A) ((X).r=((M)*cos(A)),(X).i=((M)*sin(A)),(X))
#define complex_set_power_factor(X,M,P)	complex_set_polar((X),(M)/(P),acos(P))
#define complex_get_mag(X) (sqrt((X).r*(X).r + (X).i*(X).i))
#define complex_get_arg(X) ((X).r==0 ? ( (X).i > 0 ? PI/2 : ((X).i<0 ? -PI/2 : 0) ) : ( (X).r>0 ? atan((X).i/(X).r) : PI+atan((X).i/(X).r) ))
double complex_get_part(void *c, char *name);
#else
public:
	/** Construct a complex number with zero magnitude */
	complex() /**< create a zero complex number */
	{
		r = 0;
		i = 0;
		f = CNOTATION_DEFAULT;
	};
	complex(double re) /**< create a complex number with only a real part */
	{
		r = re;
		i = 0;
		f = CNOTATION_DEFAULT;
	};
	complex(double re, double im, CNOTATION nf=CNOTATION_DEFAULT) /**< create a complex number with both real and imaginary parts */
	{
		f = nf;
		//if (nf==A)
		//{
		//	SetPolar(re,im);
		//}
		//else
		//{
		r = re;
		i = im;
		//}
	};

	/* assignment operations */
	complex &operator = (complex x) /**< complex assignment */
	{
		r = x.r;
		i = x.i;
		f = x.f;
		return *this;
	};
	complex &operator = (double x) /**< double assignment */
	{
		r = x;
		i = 0;
		f = CNOTATION_DEFAULT;
		return *this;
	};

	/* access operations */
	double & Re(void) /**< access to real part */
	{
		return r;
	};
	double & Im(void) /**< access to imaginary part */
	{
		return i;
	};
	CNOTATION & Notation(void) /**< access to notation */
	{
		return f;
	};
	double Mag(void) const /**< compute magnitude */
	{
		return sqrt(r*r+i*i);
	};
	double Mag(double m)  /**< set magnitude */
	{
		double old = sqrt(r*r+i*i);
		r *= m/old;
		i *= m/old;
		return m;
	};
	double Arg(void) const /**< compute angle */
	{
		if (r==0)
		{
			if (i>0)
				return PI/2;
			else if (i==0)
				return 0;
			else
				return -PI/2;
		}
		else if (r>0)
			return atan(i/r);
		else
			return PI+atan(i/r);
	};
	double Arg(double a)  /**< set angle */
	{
		SetPolar(Mag(),a,f);
		return a;
	};
	complex Log(void) const /**< compute log */
	{
		return complex(log(Mag()),Arg(),f);
	};
	void SetReal(double v) /**< set real part */
	{
		r = v;
	};
	void SetImag(double v) /**< set imaginary part */
	{
		i = v;
	};
	void SetNotation(CNOTATION nf) /**< set notation */
	{
		f = nf;
	}
	void SetRect(double rp, double ip, CNOTATION nf=CNOTATION_DEFAULT) /**< set rectangular value */
	{
		r = rp;
		i = ip;
		f = nf;
	};
	void SetPolar(double m, double a, CNOTATION nf=A) /**< set polar values */
	{
		r = (m*cos(a));
		i = (m*sin(a));
		f = nf;
	};

#if 0
	//operator const double (void) const /**< cast real part to double */
	//{
	//	return r;
	//};
#endif

	complex operator - (void) /**< change sign */
	{
		return complex(-r,-i,f);
	};
	complex operator ~ (void) /**< complex conjugate */
	{
		return complex(r,-i,f);
	};

	/* reflexive math operations */
	complex &operator += (double x) /**< add a double to the real part */
	{
		r += x;
		return *this;
	};
	complex &operator -= (double x) /**< subtract a double from the real part */
	{
		r -= x;
		return *this;
	};
<<<<<<< HEAD
	complex &operator *= (double x) /**< multiply a double to real part */
=======
	inline complex &operator *= (double x) /**< multiply a double to both parts */
>>>>>>> ba9460c8
	{
		r *= x;
		i *= x;
		return *this;
	};
<<<<<<< HEAD
	complex &operator /= (double x) /**< divide into the real part */
=======
	inline complex &operator /= (double x) /**< divide into both parts */
>>>>>>> ba9460c8
	{
		r /= x;
		i /= x;
		return *this;
	};
	complex &operator ^= (double x) /**< raise to a real power */
	{
		double lm = log(Mag()), a = Arg(), b = exp(x*lm), c = x*a;
		r = (b*cos(c));
		i = (b*sin(c));
		return *this;
	};
	complex &operator += (complex x) /**< add a complex number */
	{
		r += x.r;
		i += x.i;
		return *this;
	};
	complex &operator -= (complex x)  /**< subtract a complex number */
	{
		r -= x.r;
		i -= x.i;
		return *this;
	};
	complex &operator *= (complex x)  /**< multip[le by a complex number */
	{
		double pr=r;
		r = pr * x.r - i * x.i;
		i = pr * x.i + i * x.r;
		return *this;
	};
	complex &operator /= (complex y)  /**< divide by a complex number */
	{
		double xr=r;
		double a = y.r*y.r+y.i*y.i;
		r = (xr*y.r+i*y.i)/a;
		i = (i*y.r-xr*y.i)/a;
		return *this;
	};
	complex &operator ^= (complex x) /**< raise to a complex power */
	{
		double lm = log(Mag()), a = Arg(), b = exp(x.r*lm-x.i*a), c = x.r*a+x.i*lm;
		r = (b*cos(c));
		i = (b*sin(c));
		return *this;
	};

	/* binary math operations */
	complex operator + (double y) /**< double sum */
	{
		complex x(*this);
		return x+=y;
	};
	complex operator - (double y) /**< double subtract */
	{
		complex x(*this);
		return x-=y;
	};
	complex operator * (double y) /**< double multiply */
	{
		complex x(*this);
		return x*=y;
	};
	complex operator / (double y) /**< double divide */
	{
		complex x(*this);
		return x/=y;
	};
	complex operator ^ (double y) /**< double power */
	{
		complex x(*this);
		return x^=y;
	};
	complex operator + (complex y) /**< complex sum */
	{
		complex x(*this);
		return x+=y;
	};
	complex operator - (complex y) /**< complex subtract */
	{
		complex x(*this);
		return x-=y;
	};
	complex operator * (complex y) /**< complex multiply */
	{
		complex x(*this);
		return x*=y;
	};
	complex operator / (complex y) /**< complex divide */
	{
		complex x(*this);
		return x/=y;
	};
	complex operator ^ (complex y) /**< complex power */
	{
		complex x(*this);
		return x^=y;
	};

	/** set power factor */
	complex SetPowerFactor(double mag, /**< magnitude of power */
								  double pf, /**< power factor */
								  CNOTATION n=J) /** notation */
	{
		SetPolar(mag/pf, acos(pf),n);
		return *this;
	}


	/* comparison */
	bool IsZero(double err=0.0) /**< zero test */
	{
		return Mag()<=err;
	}

	/* magnitude comparisons */
	bool operator == (double m)	{ return Mag()==m; };
	bool operator != (double m)	{ return Mag()!=m; };
	bool operator < (double m)	{ return Mag()<m; };
	bool operator <= (double m)	{ return Mag()<=m; };
	bool operator > (double m)	{ return Mag()>m; };
	bool operator >= (double m)	{ return Mag()>=m; };

	/* angle comparisons */
	bool operator == (complex y)	{ return fmod(y.Arg()-Arg(),2*PI)==0.0;};
	bool operator != (complex y)	{ return fmod(y.Arg()-Arg(),2*PI)!=0.0;};
	bool operator < (complex y)	{ return fmod(y.Arg()-Arg(),2*PI)<PI;};
	bool operator <= (complex y)	{ return fmod(y.Arg()-Arg(),2*PI)<=PI;};
	bool operator > (complex y)	{ return fmod(y.Arg()-Arg(),2*PI)>PI;};
	bool operator >= (complex y)	{ return fmod(y.Arg()-Arg(),2*PI)>=PI;};
	bool IsFinite(void) { return isfinite(r) && isfinite(i); };
};
}
#endif

#endif
/**@}**/<|MERGE_RESOLUTION|>--- conflicted
+++ resolved
@@ -195,21 +195,13 @@
 		r -= x;
 		return *this;
 	};
-<<<<<<< HEAD
-	complex &operator *= (double x) /**< multiply a double to real part */
-=======
-	inline complex &operator *= (double x) /**< multiply a double to both parts */
->>>>>>> ba9460c8
+	complex &operator *= (double x) /**< multiply a double to both parts */
 	{
 		r *= x;
 		i *= x;
 		return *this;
 	};
-<<<<<<< HEAD
-	complex &operator /= (double x) /**< divide into the real part */
-=======
-	inline complex &operator /= (double x) /**< divide into both parts */
->>>>>>> ba9460c8
+	complex &operator /= (double x) /**< divide into both parts */
 	{
 		r /= x;
 		i /= x;
