--- conflicted
+++ resolved
@@ -51,8 +51,6 @@
 
 #ifndef _GRIDLABD_H
 #define _GRIDLABD_H
-
-#include <complex>
 
 /* permanently disable use of CPPUNIT */
 #ifndef _NO_CPPUNIT
@@ -2158,12 +2156,8 @@
 	inline double get_double(UNIT*to) { double rv = get_double(); return get_unit()->convert(to,rv) ? rv : QNAN; };
 	inline double get_double(gld_unit&to) { double rv = get_double(); return get_unit()->convert(to,rv) ? rv : QNAN; };
 	inline double get_double(char*to) { double rv = get_double(); return get_unit()->convert(to,rv) ? rv : QNAN; };
-<<<<<<< HEAD
 	inline double get_double(const char*to) { double rv = get_double(); return get_unit()->convert(const_cast<char*>(to),rv) ? rv : QNAN; };
-	inline complex get_complex(void) { errno=0; if ( pstruct.prop->ptype==PT_complex ) return *(complex*)get_addr(); else return complex(QNAN,QNAN); };
-=======
 	inline gld::complex get_complex(void) { errno=0; if ( pstruct.prop->ptype==PT_complex ) return *(gld::complex*)get_addr(); else return gld::complex(QNAN,QNAN); };
->>>>>>> 3fe49aa6
 	inline int64 get_integer(void) { errno=0; switch(pstruct.prop->ptype) { case PT_int16: return (int64)*(int16*)get_addr(); case PT_int32: return (int64)*(int32*)get_addr(); case PT_int64: return *(int64*)get_addr(); default: errno=EINVAL; return 0;} };
 	inline TIMESTAMP get_timestamp(void) { if (pstruct.prop->ptype != PT_timestamp) exception("get_timestamp() called on a property that is not a timestamp");return *(TIMESTAMP*) get_addr();};
 	inline enumeration get_enumeration(void) { if ( pstruct.prop->ptype != PT_enumeration ) exception("get_enumeration() called on a property that is not an enumeration"); return *(enumeration*)get_addr(); };
